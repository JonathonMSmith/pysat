# Change Log
All notable changes to this project will be documented in this file.
This project adheres to [Semantic Versioning](http://semver.org/).

## [3.0.0] - 2020-08-28
- New Features
  - Added registry module for registering custom external instruments
  - Added Meta.mutable flag to control attribute mutability
  - custom.attach replaces custom.add
  - Unit tests are now pytest compatible, use parametrize, and have improved
    messages when failures are encountered
  - Added altitudes to test instruments
  - New flags added to instruments to streamline unit testing:
    `_test_download`, `_test_download_travis`, `_password_req`
  - methods.nasa_cdaweb.list_files moved to methods.general
  - `strict_time_flag` now defaults to True
  - Use of start / stop notation in remote_file_list
  - Added variable rename method to Instrument object (#91)
  - Migrated file methods to pysat.utils.files (#336)
<<<<<<< HEAD
  - Added support for loading more than one day/file (#56)
  - Added support for iterating over a dataset a with a loaded data width and 
    stepsize larger than a single day/file
  - Added check for inconsistent inputs when loading data via Instrument
=======
  - Allow the Instrument object to be initialized with optional kwargs for any
    of the standard methods (not just load).
>>>>>>> 252853bb
- Deprecations
  - Migraged instruments to pysatMadrigal, pysatNASA, pysatSpaceWeather,
    pysatIncubator, pysatModels, pysatCDAAC, and pysatMissions
  - Removed ssnl
  - Removed utils.stats
  - Removed model_utils
  - Removed deprecated pandas.Panel
  - imports datetime from datetime, not pandas (deprecated)
  - import DataFrame and Series directly from pandas, not pysat
  - Removed coords.scale_units
  - Removed time.season_date_range
  - DeprecationWarning for strict_time_flag only triggered if sloppy data is
    found
  - Remove convenience methods imported from pandas
  - Changed the default `custom.attach` input to allow keyword argument use
    when additional function input is required
  - Removed python 2.7 syntax
  - Removed utils.coords.geodetic_to_geocentric
  - Removed utils.coords.geodetic_to_geocentric_horizontal
  - Removed utils.coords.spherical_to_cartesian
  - Removed utils.coords.global_to_local_cartesian
  - Removed utils.coords.local_horizontal_to_global_geo
  - Deprecation Warnings for methods in `pysat._files`
  - Addressed several Warnings raised by incorrect use of dependent packages
  - Deprecated use of inst_id for number of simulated samples for test
    instruments
- Documentation
  - Added info on how to register new instruments
  - Fixed description of tag and inst_id behaviour in testing instruments
  - Added a tutorial for developers of instrument libraries for pysat
  - Added .zenodo.json file, to improve specification of authors in citation
  - Improved __str__ and __repr__ functions for basic classes
  - Improved docstring readability and consistency
  - Added Travis-CI testing for the documentation
  - Added a style guide for developers
  - Adopted standard for bounds. `stop` is an inclusive bound, `end` is 
    exclusive
- Bug Fix
  - Fixed custom instrument attribute persistence upon load
  - Improved string handling robustness when writing netCDF4 files in Python 3
  - Improved pandas 1.1.0 compatibility in tests
  - Fixed coupling of two_digit_year_break keyword to underlying method in
    methods.general.list_files
  - Fixed additional file date range for monthly data with gaps
<<<<<<< HEAD
  - Corrected iteration over Instrument within list comprehension
=======
  - Removed unused input arguments
>>>>>>> 252853bb
- Maintenance
  - nose dependency removed from unit tests
  - Specify dtype for empty pandas.Series for forward compatibility
  - Remove wildcard imports, relative imports
  - Include flake8 check as part of testing suites
  - Improve unit testing coverage of instrument functions and instrument object
  - Add tests for acknowledgements and references
  - Removed implicit conversion to integers in
    methods.general.convert_timestamp_to_datetime
  - Renamed `sat_id` Instrument keyword argument to `inst_id`
  - Updated instrument templates

## [2.2.1] - 2020-07-29
- Documentation
   - Improved organization of documentation on ReadTheDocs
- Bug Fix
   - Adopted .readthedocs.yml to restore online documentation on ReadTheDocs
   - Modified MANIFEST.in to include pysat_testing instruments
   - Rename default branch as `main`

## [2.2.0] - 2020-07-24
- New Features
   - Decreased time to load COSMIC GPS data by about 50%
   - Added DE2 Langmuir Probe, NACS, RPA, and WATS instruments
   - Updated `test_files.py` to be pytest compatible
   - Added check to ensure non-pysat keywords supplied at instantiation
     are supported by underlying data set methods
   - Updates to instrument testing objects for consistency
   - Changed madrigal methods to use `madrigalWeb` as a module rather than
     calling it externally
   - Added warning when FillValue metadata could lead to unexpected results
     when writing a netCDF4 file
   - Use conda to manage Travis CI test environment
   - Update ICON instrument file structure
   - Added NaN filter for metadata when writing netCDF4 files
   - Test instruments now part of compiled package for development elsewhere
   - Reviewed and improved documentation
   - Custom instrument keywords and defaults are now always found in inst.kwargs
   - Added support for ~ and $ variables when setting pysat data dir
   - Added custom.attach to make transitions to v3.0 easier
- Deprecation Warning
  - custom.add will be renamed custom.attach in pysat 3.0.0
  - Several functions in coords will be removed in pysat 3.0.0.  These functions will move to pysatMadrigal
    - geodetic_to_geocentric
    - geodetic_to_geocentric_horizontal
    - spherical_to_cartesian
    - global_to_local_cartesian
    - local_horizontal_to_global_geo
  - methods.nasa_cdaweb.list_files will move to methods.general.list_files in pysat 3.0.0.
- Documentation
  - Fixed description of tag and sat_id behaviour in testing instruments
  - Added discussion of github install, develop branches, and reqs to docs
- Bug Fix
  - `_files._attach_files` now checks for an empty file list before appending
  - Fixed boolean logic when checking for start and stop dates in `_instrument.download`
  - Fixed loading of COSMIC atmPrf files
  - Fixed feedback from COSMIC GPS when data not found on remote server
  - Fixed deprecation warning for pysat.utils.coords.scale_units
  - Fixed a bug when trying to combine empty f107 lists
  - Fixed a bug where `remote_file_list` would fail for some instruments.
  - Made import of methods more robust
  - Fixed `SettingWithCopyWarning` in `cnofs_ivm` cleaning routine
  - Fixed cosmic load method definition to include altitude_bin
  - Fixed pysat_testing method definition to include mangle_file_dates keyword
  - Added small time offsets (< 1s) to ensure COSMIC files and data have unique times
  - Updates to Travis CI environment
  - Removed `inplace` use in xarray `assign` function, which is no longer allowed
  - Removed old code and incorrect comments from F10.7 support
  - Updated use of numpy.linspace to be compatible with numpy 1.18.
  - Fixed output of orbit_info during print(inst)
  - Fixed a bug when requesting non-existent files from CDAWeb (#426)
  - Improved compatibility of parse_delimited_filenames (#439)
  - Fixed bug assigning dates to COSMIC files
  - Fixed bug limiting local time orbit breakdowns for instruments much slower
    than 1 Hz

## [2.1.0] - 2019-11-18
- New Features
   - Added new velocity format options to utils.coords.scale_units
   - Improved failure messages for utils.coords.scale_units
   - Added some tests for model_utils
   - Added option to to_netCDF that names variables in the written file
     based upon the strings in the Instrument.meta object
   - Improved compatibility with NASA ICON's file standards
   - Improved file downloading for Kp
   - Added keyword ignore_empty_files to pysat.Instrument and Files objects
     to filter out empty files from the stored file list
   - Added slice and list ability to meta
   - Converted all print statements to logging statements
   - Updated cleaning routines for C/NOFS IVM
   - Added S4 scintillation data to the cosmic-gps instrument
   - pysat no longer creates a default data directory. User must specify location.
   - User set custom attributes are transparently stored within Meta object and are
     available via both Instrument and Meta.
   - Improved robustness of required library specification across multiple
     platforms
- Code Restructure
  - Move `computational_form` to `ssnl`, old version is deprecated
  - Move `scale_units` to `utils._core`, old version is deprecated
  - Replace `season_date_range` with `create_date_range`, old version is deprecated
  - Added deprecation warnings to stat functions
  - Added deprecation warnings to `ssnl` and `model_utils`
  - Removed `pysat_sgp4` instrument
  - Added cleaning steps to the C/NOFS IVM ion fraction data
- Bug fix
   - Fixed implementation of utils routines in model_utils and jro_isr
   - Fixed error catching bug in model_utils
   - Updated Instrument.concat_data for consistency across pandas and xarray. Includes support for user provided keywords.
   - Fixed error introduced by upstream change in NOAA F10.7 file format
   - Fixed bugs in DEMETER file reading introduced by changes in codecs
   - Fixed issue with data access via Instrument object using time and name slicing and xarray. Added unit test.
   - Updated travis.yml to work under pysat organization
   - Added missing requirements (matplotlib, netCDF4)
   - Fixed a bug when trying to combine empty kp lists
   - Updated travis.yml to work with python 2.7.15 and beyond
   - Unit tests reload pysat_testing_xarray for xarray tests
   - Updated setup.py to not overwrite default `open` command from `codecs`
   - Updated Travis CI settings to allow forks to run tests on local travis accounts
   - Fixed keep method to be case insensitive
   - Fixed a bug with COSMIC GPS downloads
   - Fixed selection bugs in the DEMETER IAP, CNOFS IVM, and model_utils routines
   - Updated URL link in setup.py
- Documentation
  - Added info on how to cite the code and package.
  - Updated instrument docstring
  - Corrected pysat.Instrument examples using COSMIC

## [2.0.0] - 2019-07-11
 - New Features
   - `pysatData` directory created in user's home directory if no directory specified
   - Added preliminary support for `xarray` to the `instrument` object
   - Support for `today`, `tomorrow`, and `yesterday` as datetime objects
   - Added `model_utils`, featuring preliminary support for data-model comparison
   - Added support for 1d median in seasonal averages
   - Added routine to convert from kp to Ap
   - Added `pyglow` integration support for python 3.x
   - Added option to check that loaded data has a unique and monotonic time index. Will be enforced in a future version.
   - Refactored data access through the Instrument object and expanded testing.
   - Added .empty attribute to Instrument object, True when no data loaded.
   - Added .index access mechanism to Instrument object, providing consistent access to the pandas DatetimeIndex associated with loaded data.
   - Added mechanism to return a list of loaded variables, .variables.
   - Added Instrument method to concat input data with data already loaded into Instrument object.
   - Updated format of printed dates to day month name and year, 01 January 2001.
   - Added Instrument property .date, returns date of loaded data.
   - Added download_updated_files, Instrument method that downloads any remote data not currently on the local machine.
   - Added remote_date_range, an Instrument method that returns first and last date for remote data.
   - Download method now defaults to most recent data (near now).
   - Improves input handling for datetime parameters that are more precise than just year, month, and day, where appropriate
   - Added merging routines to allow combination of measured and forecasted Kp and F10.7 indexes into a single instrument object
   - Files class internally refactored to improve robustness.
   - Added feature to handle delimited filenames, in addition to fixed_width names.
   - Exposed methods to allow users to more easily benefit from features in Files. Used to support remote_file_lists and make data downloads more convenient.
   - Expanded testing with Files.
   - Updated keyword names to be more complete. 'sec' to 'second', etc.
   - Updated Files access mechanisms to remove deprecated calls and improve robustness.
 - Code restructure
   - Moved instrument templates and methods to subdirectories
   - Moved utils into multiple subdirectories to aid with organization
 - Instrument Updates
   - NASA CDAWeb download now uses https protocol rather than FTP
   - `_instrument.py` supports xarray
   - Support for listing files from remote server
   - COSMIC RO data unified into single instrument object
   - Added support for DEMETER IAP
   - Added support for DMSP IVM Level 2 data.  Uses OpenMadrigal.
   - Added routines to update DMSP ephemeris and drifts
   - Added warnings to instruments without download support
   - Added preliminary support for ICON FUV and MIGHTI
   - Added support for Jicamarca Radio Observatory ISR
   - Added support for F10.7 and more Kp forecast products
   - Added instrument templates for Madrigal, CDAWeb, and netcdf_pandas
   - Added support for TIMED SABER
   - Added support for UCAR TIEGCM
   - OMNI HRO instrument now uses CDAWeb methods
   - Switched download methods for CDAWeb and COSMIC data to use `requests`
   - Added Madrigal methods
   - Removed support for SuperDARN and SuperMAG downloads while server changes are sorted out
 - Updates to travis configuration
   - Tests run for python 2.7 and 3.7
   - Added display port to test plots
 - Updates to community docs
   - Added Issue templates
   - Added Pull Request Template
   - Added note for PR to be made to develop, not master
 - Style updates throughout
   - Consistent documentation for docstrings and instruments
   - Cleaned up commented code lines
   - PEP8 scrub
 - Documentation
   - Added FAQ section
   - Added "powered by pysat" logo
   - Updated supported instruments
 - Unit Test Updates
   - Dropped instrument templates from coverage
   - Added multiple output options for `pysat_testing` object to aid with constellation tests. Removed old constellation test objects.
   - Added test data for space weather indices to speed up testing
   - Cyclic data for test instruments now generated from single test method
   - test objects for xarray added
   - Added test for parsed delimited files
   - Removed ftp downloads from travis tests, still will run locally
 - Bug fixes
   - `pandas.ix` notation replaced with `pandas.loc` and `pandas.iloc` throughout
   - Fixed a bug that forced user into interactive mode in `ssnl.plot`
   - Bug fixes and cleanup in demo codes
   - Fix for orbit iteration when less than one orbit of data exists. Fix now covers multiple days with less than one orbit.
   - Fixed a bug in python 3.7 caused by change in behaviour of StopIteration (#207)
   - Update to use of `len` on xarray to handle new behaviour (#130)
   - Updated import of reload statements now that python 3.3 has reached end of life
   - Updated deprecated behaviour of `get_duplicates`, `.apply`, and `.to_csv` when using pandas
   - Fixed bug in assigning units to metadata (#162)
   - Fixed timing bug introduced by reading only the first date/data pair from each line in the 45-day file data blocks


## [1.2.0] - 2018-09-24
 - SuperMAG support added
 - Increased data access robustness when using integer indexing
 - Added template for supporting netCDF4 based instruments (pysat_netCDF4)
 - Added support for MSIS within the pysat satellite simulation (based on sgp4)
 - Added plotting routine to sgp4
 - Initial support for the upcoming NASA/INPE SPORT Ion Velocity Meter (IVM)
 - Fixed bug triggerd when invoking multi_file_day option in Instrument object

## [1.1.0] - 2018-07-05
 - Initial support for Constellation objects, which allows operations and analysis on mixed groups of Instrument objects. Developed by UT Dallas senior undergraduate computer science students (UTDesign 2018).
 - Bug fixes when iterating by file
 - Added pysat_sgp4, a Two Line Element based satellite orbit propagator that is coupled with ionosphere, thermosphere, and geomagnetic models. Supports projecting these quantities onto the relevant spacecraft frame to create signals suitable for satellite data simulation and testing. Routine uses pyglow, pysatMagVect, sgp4, and pyEphem.
 - Further along the road toward windows compatibility
 - Fixed orbit number reporting in orbits.current
 - Added support for Defense Meteorological Satellite Program (DMSP) Ion Velocity Meter (IVM) data. Downloads from the Madrigal database (https://openmadrigal.org)
 - Added support for both sat_id and tag variations within filenames in the NASA CDAWeb template
 - Updated docummentation covering requirements for adding new instruments to pysat

## [1.0.1] - 2018-05-06
 - Improved robustness of Meta object when working with high and low order data
 - Improved Meta test coverage
 - Added dayside reconnection calculation for OMNI-HRO data
 - Improved test behavior when instrument data could not be downloaded

## [1.0.0] - 2018-04-29
 - Improved consistency when handling higher order metadata
 - Improved translation of metadata within netCDF4 files to pysat standard
 - Added pysatCDF as package requirement
 - PEP8 upgrades throughout
 - Updated load_netCDF4 routine to support ICON EUV files natively
 - to_netCDF4 function updated to be consistent with load_netCDF4
 - Meta object upgraded to handle more attributes by default
 - Meta object has been upgraded to preserve case of variable and attribute names
 - Metadata access is case insensitive for ease of use
 - Changes to units_label or name_label are automatically applied to underlying metadata
 - Improved handling of custom units and name labels at Instrument level
 - Additional functions added to Meta object, attrs, keys, keys_nD, has_attr, routines that return preserved case
 - Additional unit tests for Meta added
 - Reduced resources required for unit tests
 - Improved windows compatibility
 - Added more unit tests for seasonal averages
 - Added more simulated data types to pysat_testing2D
 - Added initial support for ICON EUV
 - Added initial support for ICON IVM
 - Added support for version/revision numbers in filenames within Files class constructor from_os


## [0.6.0] - 2017-08-11
 - Many changes since the last note here.
 - Unit tests have been expanded significantly, bug fixes as appropriate.
 - Coverage is over 80%
 - There are new requirements on loading routines to support testing.
 - Instrument object prints out nice information to command line
 - Attributes in netCDF and similar files are transferred to the Instrument object as part of loading
 - Added attribute 'empty', True if there is no data
 - Orbit support significantly improved, multiple orbit types are supported
 - Added concat to Meta
 - Python 3 compatible
 - Corrected intersection of data_padding and multi_file_day
 - Added support for higher order MetaData objects, needed for DataFrame within DataFrames
 - Windows compatibility
 - Additional scientific instrument support


### Changed
 - Initial support for sat_id in Instrument
 - Files class will now remove duplicate file times rather than simply raise an exception

## [0.3.3] - 2016-01-07
### Changed
 - Added manual_org flag to Instrument instantion. Simple file management flag.
 - Improved COSMIC demo plotting
 - Improved support for instruments with no files

## [0.3.2] - 2015-12-01
### Changed
 - Fixed error raised by pysat.utils.set_data_dir
 - Partial unit test coverage for files class
 - File tracking more robust
 - Download methods now log off from server at the end of download
 - Improved to_netcdf3 and load_netcdf3 routines, netcdf files produced pass standards check

## [0.3.1] - 2015-07-21
### Changed
 - Added missing file close statement in SuperDARN load command
 - Fixed COSMIC UTS bug
 - Fixed check for unique datetimes associated with files
 - Improved instrument docstrings
 - Added step size (freq) keyword to bounds and download methods
 - Added C/NOFS IVM and COSMIC GPS demo
 - Added support for OMNI data, 1 and 5 min files, time shifted to magnetopause
 - Moving toward python 3 compatibility
 - PEP 8 improvements
 - fixed demo ssnl_occurence_by_orbit file, replaced binx with bin_x
 - Doubled loading performance for SuperDARN grdex files (3 seconds down to 1.5)

## [0.3] - 2015-06-18
### Changed
 - Improved polar orbit determination
 - Added file sorting in files.from_os constructor to ensure datetime index is correct
 - Added Instrument instantiation option, multi_file_day
  - good when data for day n is in a file labeled by day n-1, or n+1
 - Chaged binx to bin_x in return statements
 - Improved PEP-8 compatibility
 - Fixed bad path call in meta.from_csv
 - Added simple averaging by day/file/orbit instrument independent routines
 - Added instrument independent seasonal averaging routines
 - Improved loading performance for cosmic2013
 - made pysat import statements more specific
 - fixed bad import call on load_netcdf3
 - fixed tab/space issues
 - Improved performance of comsic 2013 data loading

## [0.2.2] - 2015-05-17
### Changed
 - Expanded coverage in tutorial documentation
 - Expanded test coverage for pysat.Meta()
 - Improved robustness of Meta __setitem__
 - Updated C/NOFS VEFI method to exempt empty file errors
 - Updated C/NOFS VEFI download method to remove empty files
 - Updated C/NOFS VEFI instrument module to use metadata from CDF file
 - Updated superdarn cleaning method to remove empty velocity frames
 - Updated Instrument download method to update bounds if bounds are default
 - Updated C/NOFS IVM download method to remove empty files
 - Updated C/NOFS IVM instrument module to use metadata from CDF file
 - Performance improvements to seasonal occurrence probability
 - Improved docstrings

## [0.2.1] - 2015-04-29
### Changed
- Removed spacepy and netCDF from setup.py requirements. Both of
  these packages require non-python code to function properly.
  pysat now builds correctly as determined by travis-cl.
  Installation instructions have been updated.

## [0.2.0] - 2015-04-27
### Changed
- Added information to docstrings.
- Expanded unit test coverage and associated bugs.
- Changed signature for pysat.Instrument, orbit information
  condensed into a single dictionary. pad changed from a boolean
  to accepting a pandas.DateOffest or dictionary.
- Changed doy parameter in create_datetime_index to day.
- Changed Instrument.query_files to update_files
- Improved performance of cnofs_ivm code<|MERGE_RESOLUTION|>--- conflicted
+++ resolved
@@ -17,15 +17,12 @@
   - Use of start / stop notation in remote_file_list
   - Added variable rename method to Instrument object (#91)
   - Migrated file methods to pysat.utils.files (#336)
-<<<<<<< HEAD
   - Added support for loading more than one day/file (#56)
   - Added support for iterating over a dataset a with a loaded data width and 
     stepsize larger than a single day/file
   - Added check for inconsistent inputs when loading data via Instrument
-=======
   - Allow the Instrument object to be initialized with optional kwargs for any
     of the standard methods (not just load).
->>>>>>> 252853bb
 - Deprecations
   - Migraged instruments to pysatMadrigal, pysatNASA, pysatSpaceWeather,
     pysatIncubator, pysatModels, pysatCDAAC, and pysatMissions
@@ -70,11 +67,8 @@
   - Fixed coupling of two_digit_year_break keyword to underlying method in
     methods.general.list_files
   - Fixed additional file date range for monthly data with gaps
-<<<<<<< HEAD
   - Corrected iteration over Instrument within list comprehension
-=======
   - Removed unused input arguments
->>>>>>> 252853bb
 - Maintenance
   - nose dependency removed from unit tests
   - Specify dtype for empty pandas.Series for forward compatibility
