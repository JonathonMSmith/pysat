# Change Log
All notable changes to this project will be documented in this file.
This project adheres to [Semantic Versioning](http://semver.org/).

<<<<<<< HEAD
## [2.2.0] - 2020-07-06
- New Features
   - Decreased time to load COSMIC GPS data by about 50%
   - Added DE2 Langmuir Probe, NACS, RPA, and WATS instruments
   - Updated `test_files.py` to be pytest compatible
   - Added check to ensure non-pysat keywords supplied at instantiation
     are supported by underlying data set methods
   - Updates to instrument testing objects for consistency
   - Changed madrigal methods to use `madrigalWeb` as a module rather than
     calling it externally
   - Added warning when FillValue metadata could lead to unexpected results
     when writing a netCDF4 file
   - Use conda to manage Travis CI test environment
   - Update ICON instrument file structure
   - Added NaN filter for metadata when writing netCDF4 files
   - Test instruments now part of compiled package for development elsewhere
   - Reviewed and improved documentation
   - Custom instrument keywords and defaults are now always found in inst.kwargs
   - Added support for ~ and $ variables when setting pysat data dir
   - Added custom.attach to make transitions to v3.0 easier
- Deprecation Warning
  - custom.add will be renamed custom.attach in pysat 3.0.0
  - Several functions in coords will be removed in pysat 3.0.0.  These functions will move to pysatMadrigal
    - geodetic_to_geocentric
    - geodetic_to_geocentric_horizontal
    - spherical_to_cartesian
    - global_to_local_cartesian
    - local_horizontal_to_global_geo
  - methods.nasa_cdaweb.list_files will move to methods.general.list_files in pysat 3.0.0.
- Documentation
  - Fixed description of tag and sat_id behaviour in testing instruments
  - Added discussion of github install, develop branches, and reqs to docs
- Bug Fix
  - `_files._attach_files` now checks for an empty file list before appending
  - Fixed boolean logic when checking for start and stop dates in `_instrument.download`
  - Fixed loading of COSMIC atmPrf files
  - Fixed feedback from COSMIC GPS when data not found on remote server
  - Fixed deprecation warning for pysat.utils.coords.scale_units
  - Fixed a bug when trying to combine empty f107 lists
  - Fixed a bug where `remote_file_list` would fail for some instruments.
  - Made import of methods more robust
  - Fixed `SettingWithCopyWarning` in `cnofs_ivm` cleaning routine
  - Fixed cosmic load method definition to include altitude_bin
  - Fixed pysat_testing method definition to include mangle_file_dates keyword
  - Added small time offsets (< 1s) to ensure COSMIC files and data have unique times
  - Updates to Travis CI environment
  - Removed `inplace` use in xarray `assign` function, which is no longer allowed
  - Removed old code and incorrect comments from F10.7 support
  - Updated use of numpy.linspace to be compatible with numpy 1.18.
  - Fixed output of orbit_info during print(inst)
  - Fixed a bug when requesting non-existent files from CDAWeb (#426)
  - Improved compatibility of parse_delimited_filenames (#439)
  - Fixed bug assigning dates to COSMIC files
  - Fixed bug limiting local time orbit breakdowns for instruments much slower 
    than 1 Hz


=======
>>>>>>> e84002e5
## [2.1.0] - 2019-11-18
- New Features
   - Added new velocity format options to utils.coords.scale_units
   - Improved failure messages for utils.coords.scale_units
   - Added some tests for model_utils
   - Added option to to_netCDF that names variables in the written file
     based upon the strings in the Instrument.meta object
   - Improved compatibility with NASA ICON's file standards
   - Improved file downloading for Kp
   - Added keyword ignore_empty_files to pysat.Instrument and Files objects
     to filter out empty files from the stored file list
   - Added slice and list ability to meta
   - Converted all print statements to logging statements
   - Updated cleaning routines for C/NOFS IVM
   - Added S4 scintillation data to the cosmic-gps instrument
   - pysat no longer creates a default data directory. User must specify location.
   - User set custom attributes are transparently stored within Meta object and are
     available via both Instrument and Meta.
   - Improved robustness of required library specification across multiple
     platforms
- Code Restructure
  - Move `computational_form` to `ssnl`, old version is deprecated
  - Move `scale_units` to `utils._core`, old version is deprecated
  - Replace `season_date_range` with `create_date_range`, old version is deprecated
  - Added deprecation warnings to stat functions
  - Added deprecation warnings to `ssnl` and `model_utils`
  - Removed `pysat_sgp4` instrument
  - Added cleaning steps to the C/NOFS IVM ion fraction data
- Bug fix
   - Fixed implementation of utils routines in model_utils and jro_isr
   - Fixed error catching bug in model_utils
   - Updated Instrument.concat_data for consistency across pandas and xarray. Includes support for user provided keywords.
   - Fixed error introduced by upstream change in NOAA F10.7 file format
   - Fixed bugs in DEMETER file reading introduced by changes in codecs
   - Fixed issue with data access via Instrument object using time and name slicing and xarray. Added unit test.
   - Updated travis.yml to work under pysat organization
   - Added missing requirements (matplotlib, netCDF4)
   - Fixed a bug when trying to combine empty kp lists
   - Updated travis.yml to work with python 2.7.15 and beyond
   - Unit tests reload pysat_testing_xarray for xarray tests
   - Updated setup.py to not overwrite default `open` command from `codecs`
   - Updated Travis CI settings to allow forks to run tests on local travis accounts
   - Fixed keep method to be case insensitive
   - Fixed a bug with COSMIC GPS downloads
   - Fixed selection bugs in the DEMETER IAP, CNOFS IVM, and model_utils routines
   - Updated URL link in setup.py
- Documentation
  - Added info on how to cite the code and package.
  - Updated instrument docstring
  - Corrected pysat.Instrument examples using COSMIC

## [2.0.0] - 2019-07-11
 - New Features
   - `pysatData` directory created in user's home directory if no directory specified
   - Added preliminary support for `xarray` to the `instrument` object
   - Support for `today`, `tomorrow`, and `yesterday` as datetime objects
   - Added `model_utils`, featuring preliminary support for data-model comparison
   - Added support for 1d median in seasonal averages
   - Added routine to convert from kp to Ap
   - Added `pyglow` integration support for python 3.x
   - Added option to check that loaded data has a unique and monotonic time index. Will be enforced in a future version.
   - Refactored data access through the Instrument object and expanded testing.
   - Added .empty attribute to Instrument object, True when no data loaded.
   - Added .index access mechanism to Instrument object, providing consistent access to the pandas DatetimeIndex associated with loaded data.
   - Added mechanism to return a list of loaded variables, .variables.
   - Added Instrument method to concat input data with data already loaded into Instrument object.
   - Updated format of printed dates to day month name and year, 01 January 2001.
   - Added Instrument property .date, returns date of loaded data.
   - Added download_updated_files, Instrument method that downloads any remote data not currently on the local machine.
   - Added remote_date_range, an Instrument method that returns first and last date for remote data.
   - Download method now defaults to most recent data (near now).
   - Improves input handling for datetime parameters that are more precise than just year, month, and day, where appropriate
   - Added merging routines to allow combination of measured and forecasted Kp and F10.7 indexes into a single instrument object
   - Files class internally refactored to improve robustness.
   - Added feature to handle delimited filenames, in addition to fixed_width names.
   - Exposed methods to allow users to more easily benefit from features in Files. Used to support remote_file_lists and make data downloads more convenient.
   - Expanded testing with Files.
   - Updated keyword names to be more complete. 'sec' to 'second', etc.
   - Updated Files access mechanisms to remove deprecated calls and improve robustness.
 - Code restructure
   - Moved instrument templates and methods to subdirectories
   - Moved utils into multiple subdirectories to aid with organization
 - Instrument Updates
   - NASA CDAWeb download now uses https protocol rather than FTP
   - `_instrument.py` supports xarray
   - Support for listing files from remote server
   - COSMIC RO data unified into single instrument object
   - Added support for DEMETER IAP
   - Added support for DMSP IVM Level 2 data.  Uses OpenMadrigal.
   - Added routines to update DMSP ephemeris and drifts
   - Added warnings to instruments without download support
   - Added preliminary support for ICON FUV and MIGHTI
   - Added support for Jicamarca Radio Observatory ISR
   - Added support for F10.7 and more Kp forecast products
   - Added instrument templates for Madrigal, CDAWeb, and netcdf_pandas
   - Added support for TIMED SABER
   - Added support for UCAR TIEGCM
   - OMNI HRO instrument now uses CDAWeb methods
   - Switched download methods for CDAWeb and COSMIC data to use `requests`
   - Added Madrigal methods
   - Removed support for SuperDARN and SuperMAG downloads while server changes are sorted out
 - Updates to travis configuration
   - Tests run for python 2.7 and 3.7
   - Added display port to test plots
 - Updates to community docs
   - Added Issue templates
   - Added Pull Request Template
   - Added note for PR to be made to develop, not master
 - Style updates throughout
   - Consistent documentation for docstrings and instruments
   - Cleaned up commented code lines
   - PEP8 scrub
 - Documentation
   - Added FAQ section
   - Added "powered by pysat" logo
   - Updated supported instruments
 - Unit Test Updates
   - Dropped instrument templates from coverage
   - Added multiple output options for `pysat_testing` object to aid with constellation tests. Removed old constellation test objects.
   - Added test data for space weather indices to speed up testing
   - Cyclic data for test instruments now generated from single test method
   - test objects for xarray added
   - Added test for parsed delimited files
   - Removed ftp downloads from travis tests, still will run locally
 - Bug fixes
   - `pandas.ix` notation replaced with `pandas.loc` and `pandas.iloc` throughout
   - Fixed a bug that forced user into interactive mode in `ssnl.plot`
   - Bug fixes and cleanup in demo codes
   - Fix for orbit iteration when less than one orbit of data exists. Fix now covers multiple days with less than one orbit.
   - Fixed a bug in python 3.7 caused by change in behaviour of StopIteration (#207)
   - Update to use of `len` on xarray to handle new behaviour (#130)
   - Updated import of reload statements now that python 3.3 has reached end of life
   - Updated deprecated behaviour of `get_duplicates`, `.apply`, and `.to_csv` when using pandas
   - Fixed bug in assigning units to metadata (#162)
   - Fixed timing bug introduced by reading only the first date/data pair from each line in the 45-day file data blocks


## [1.2.0] - 2018-09-24
 - SuperMAG support added
 - Increased data access robustness when using integer indexing
 - Added template for supporting netCDF4 based instruments (pysat_netCDF4)
 - Added support for MSIS within the pysat satellite simulation (based on sgp4)
 - Added plotting routine to sgp4
 - Initial support for the upcoming NASA/INPE SPORT Ion Velocity Meter (IVM)
 - Fixed bug triggerd when invoking multi_file_day option in Instrument object

## [1.1.0] - 2018-07-05
 - Initial support for Constellation objects, which allows operations and analysis on mixed groups of Instrument objects. Developed by UT Dallas senior undergraduate computer science students (UTDesign 2018).
 - Bug fixes when iterating by file
 - Added pysat_sgp4, a Two Line Element based satellite orbit propagator that is coupled with ionosphere, thermosphere, and geomagnetic models. Supports projecting these quantities onto the relevant spacecraft frame to create signals suitable for satellite data simulation and testing. Routine uses pyglow, pysatMagVect, sgp4, and pyEphem.
 - Further along the road toward windows compatibility
 - Fixed orbit number reporting in orbits.current
 - Added support for Defense Meteorological Satellite Program (DMSP) Ion Velocity Meter (IVM) data. Downloads from the Madrigal database (https://openmadrigal.org)
 - Added support for both sat_id and tag variations within filenames in the NASA CDAWeb template
 - Updated docummentation covering requirements for adding new instruments to pysat

## [1.0.1] - 2018-05-06
 - Improved robustness of Meta object when working with high and low order data
 - Improved Meta test coverage
 - Added dayside reconnection calculation for OMNI-HRO data
 - Improved test behavior when instrument data could not be downloaded

## [1.0.0] - 2018-04-29
 - Improved consistency when handling higher order metadata
 - Improved translation of metadata within netCDF4 files to pysat standard
 - Added pysatCDF as package requirement
 - PEP8 upgrades throughout
 - Updated load_netCDF4 routine to support ICON EUV files natively
 - to_netCDF4 function updated to be consistent with load_netCDF4
 - Meta object upgraded to handle more attributes by default
 - Meta object has been upgraded to preserve case of variable and attribute names
 - Metadata access is case insensitive for ease of use
 - Changes to units_label or name_label are automatically applied to underlying metadata
 - Improved handling of custom units and name labels at Instrument level
 - Additional functions added to Meta object, attrs, keys, keys_nD, has_attr, routines that return preserved case
 - Additional unit tests for Meta added
 - Reduced resources required for unit tests
 - Improved windows compatibility
 - Added more unit tests for seasonal averages
 - Added more simulated data types to pysat_testing2D
 - Added initial support for ICON EUV
 - Added initial support for ICON IVM
 - Added support for version/revision numbers in filenames within Files class constructor from_os


## [0.6.0] - 2017-08-11
 - Many changes since the last note here.
 - Unit tests have been expanded significantly, bug fixes as appropriate.
 - Coverage is over 80%
 - There are new requirements on loading routines to support testing.
 - Instrument object prints out nice information to command line
 - Attributes in netCDF and similar files are transferred to the Instrument object as part of loading
 - Added attribute 'empty', True if there is no data
 - Orbit support significantly improved, multiple orbit types are supported
 - Added concat to Meta
 - Python 3 compatible
 - Corrected intersection of data_padding and multi_file_day
 - Added support for higher order MetaData objects, needed for DataFrame within DataFrames
 - Windows compatibility
 - Additional scientific instrument support


### Changed
 - Initial support for sat_id in Instrument
 - Files class will now remove duplicate file times rather than simply raise an exception

## [0.3.3] - 2016-01-07
### Changed
 - Added manual_org flag to Instrument instantion. Simple file management flag.
 - Improved COSMIC demo plotting
 - Improved support for instruments with no files

## [0.3.2] - 2015-12-01
### Changed
 - Fixed error raised by pysat.utils.set_data_dir
 - Partial unit test coverage for files class
 - File tracking more robust
 - Download methods now log off from server at the end of download
 - Improved to_netcdf3 and load_netcdf3 routines, netcdf files produced pass standards check

## [0.3.1] - 2015-07-21
### Changed
 - Added missing file close statement in SuperDARN load command
 - Fixed COSMIC UTS bug
 - Fixed check for unique datetimes associated with files
 - Improved instrument docstrings
 - Added step size (freq) keyword to bounds and download methods
 - Added C/NOFS IVM and COSMIC GPS demo
 - Added support for OMNI data, 1 and 5 min files, time shifted to magnetopause
 - Moving toward python 3 compatibility
 - PEP 8 improvements
 - fixed demo ssnl_occurence_by_orbit file, replaced binx with bin_x
 - Doubled loading performance for SuperDARN grdex files (3 seconds down to 1.5)

## [0.3] - 2015-06-18
### Changed
 - Improved polar orbit determination
 - Added file sorting in files.from_os constructor to ensure datetime index is correct
 - Added Instrument instantiation option, multi_file_day
  - good when data for day n is in a file labeled by day n-1, or n+1
 - Chaged binx to bin_x in return statements
 - Improved PEP-8 compatibility
 - Fixed bad path call in meta.from_csv
 - Added simple averaging by day/file/orbit instrument independent routines
 - Added instrument independent seasonal averaging routines
 - Improved loading performance for cosmic2013
 - made pysat import statements more specific
 - fixed bad import call on load_netcdf3
 - fixed tab/space issues
 - Improved performance of comsic 2013 data loading

## [0.2.2] - 2015-05-17
### Changed
 - Expanded coverage in tutorial documentation
 - Expanded test coverage for pysat.Meta()
 - Improved robustness of Meta __setitem__
 - Updated C/NOFS VEFI method to exempt empty file errors
 - Updated C/NOFS VEFI download method to remove empty files
 - Updated C/NOFS VEFI instrument module to use metadata from CDF file
 - Updated superdarn cleaning method to remove empty velocity frames
 - Updated Instrument download method to update bounds if bounds are default
 - Updated C/NOFS IVM download method to remove empty files
 - Updated C/NOFS IVM instrument module to use metadata from CDF file
 - Performance improvements to seasonal occurrence probability
 - Improved docstrings

## [0.2.1] - 2015-04-29
### Changed
- Removed spacepy and netCDF from setup.py requirements. Both of
  these packages require non-python code to function properly.
  pysat now builds correctly as determined by travis-cl.
  Installation instructions have been updated.

## [0.2.0] - 2015-04-27
### Changed
- Added information to docstrings.
- Expanded unit test coverage and associated bugs.
- Changed signature for pysat.Instrument, orbit information
  condensed into a single dictionary. pad changed from a boolean
  to accepting a pandas.DateOffest or dictionary.
- Changed doy parameter in create_datetime_index to day.
- Changed Instrument.query_files to update_files
- Improved performance of cnofs_ivm code<|MERGE_RESOLUTION|>--- conflicted
+++ resolved
@@ -2,8 +2,7 @@
 All notable changes to this project will be documented in this file.
 This project adheres to [Semantic Versioning](http://semver.org/).
 
-<<<<<<< HEAD
-## [2.2.0] - 2020-07-06
+## [2.2.0] - 2020-07-24
 - New Features
    - Decreased time to load COSMIC GPS data by about 50%
    - Added DE2 Langmuir Probe, NACS, RPA, and WATS instruments
@@ -59,9 +58,6 @@
   - Fixed bug limiting local time orbit breakdowns for instruments much slower 
     than 1 Hz
 
-
-=======
->>>>>>> e84002e5
 ## [2.1.0] - 2019-11-18
 - New Features
    - Added new velocity format options to utils.coords.scale_units
