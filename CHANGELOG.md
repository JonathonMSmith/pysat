# Change Log
All notable changes to this project will be documented in this file.
This project adheres to [Semantic Versioning](http://semver.org/).

## [2.2.0] - 2020-2-29
- New Features
   - Decreased time to load COSMIC GPS data by about 50%
   - Added DE2 Langmuir Probe, NACS, RPA, and WATS instruments
   - Updated `test_files.py` to be pytest compatible
   - Changed madrigal methods to use `madrigalWeb` as a module rather than
     calling it externally
- Deprecation Warning
  - custom.add will be renamed custom.attach in pysat 3.0.0
- Documentation
  - Fixed description of tag and sat_id behaviour in testing instruments
- Bug Fix
  - `_files._attach_files` now checks for an empty file list before appending
  - Fixed boolean logic when checking for start and stop dates in `_instrument.download`
  - Fixed loading of COSMIC atmPrf files
  - Fixed feedback from COSMIC GPS when data not found on remote server
  - Fixed deprecation warning for pysat.utils.coords.scale_units
  - Fixed a bug when trying to combine empty f107 lists
  - Fixed a bug where `remote_file_list` would fail for some instruments.
  - Made import of methods more robust
  - Fixed `SettingWithCopyWarning` in `cnofs_ivm` cleaning routine
<<<<<<< HEAD
  - Added small time offsets (< 1s) to ensure COSMIC files and data have unique times
=======
  - Updates to Travis CI environment
>>>>>>> 30b8f0b2

## [2.1.0] - 2019-11-18
- New Features
   - Added new velocity format options to utils.coords.scale_units
   - Improved failure messages for utils.coords.scale_units
   - Added some tests for model_utils
   - Added option to to_netCDF that names variables in the written file
     based upon the strings in the Instrument.meta object
   - Improved compatibility with NASA ICON's file standards
   - Improved file downloading for Kp
   - Added keyword ignore_empty_files to pysat.Instrument and Files objects
     to filter out empty files from the stored file list
   - Added slice and list ability to meta
   - Converted all print statements to logging statements
   - Updated cleaning routines for C/NOFS IVM
   - Added S4 scintillation data to the cosmic-gps instrument
   - pysat no longer creates a default data directory. User must specify location.
   - User set custom attributes are transparently stored within Meta object and are
     available via both Instrument and Meta.
   - Improved robustness of required library specification across multiple
     platforms
- Code Restructure
  - Move `computational_form` to `ssnl`, old version is deprecated
  - Move `scale_units` to `utils._core`, old version is deprecated
  - Replace `season_date_range` with `create_date_range`, old version is deprecated
  - Added deprecation warnings to stat functions
  - Added deprecation warnings to `ssnl` and `model_utils`
  - Removed `pysat_sgp4` instrument
  - Added cleaning steps to the C/NOFS IVM ion fraction data
- Bug fix
   - Fixed implementation of utils routines in model_utils and jro_isr
   - Fixed error catching bug in model_utils
   - Updated Instrument.concat_data for consistency across pandas and xarray. Includes support for user provided keywords.
   - Fixed error introduced by upstream change in NOAA F10.7 file format
   - Fixed bugs in DEMETER file reading introduced by changes in codecs
   - Fixed issue with data access via Instrument object using time and name slicing and xarray. Added unit test.
   - Updated travis.yml to work under pysat organization
   - Added missing requirements (matplotlib, netCDF4)
   - Fixed a bug when trying to combine empty kp lists
   - Updated travis.yml to work with python 2.7.15 and beyond
   - Unit tests reload pysat_testing_xarray for xarray tests
   - Updated setup.py to not overwrite default `open` command from `codecs`
   - Updated Travis CI settings to allow forks to run tests on local travis accounts
   - Fixed keep method to be case insensitive
   - Fixed a bug with COSMIC GPS downloads
   - Fixed selection bugs in the DEMETER IAP, CNOFS IVM, and model_utils routines
   - Updated URL link in setup.py
- Documentation
  - Added info on how to cite the code and package.
  - Updated instrument docstring
  - Corrected pysat.Instrument examples using COSMIC

## [2.0.0] - 2019-07-11
 - New Features
   - `pysatData` directory created in user's home directory if no directory specified
   - Added preliminary support for `xarray` to the `instrument` object
   - Support for `today`, `tomorrow`, and `yesterday` as datetime objects
   - Added `model_utils`, featuring preliminary support for data-model comparison
   - Added support for 1d median in seasonal averages
   - Added routine to convert from kp to Ap
   - Added `pyglow` integration support for python 3.x
   - Added option to check that loaded data has a unique and monotonic time index. Will be enforced in a future version.
   - Refactored data access through the Instrument object and expanded testing.
   - Added .empty attribute to Instrument object, True when no data loaded.
   - Added .index access mechanism to Instrument object, providing consistent access to the pandas DatetimeIndex associated with loaded data.
   - Added mechanism to return a list of loaded variables, .variables.
   - Added Instrument method to concat input data with data already loaded into Instrument object.
   - Updated format of printed dates to day month name and year, 01 January 2001.
   - Added Instrument property .date, returns date of loaded data.
   - Added download_updated_files, Instrument method that downloads any remote data not currently on the local machine.
   - Added remote_date_range, an Instrument method that returns first and last date for remote data.
   - Download method now defaults to most recent data (near now).
   - Improves input handling for datetime parameters that are more precise than just year, month, and day, where appropriate
   - Added merging routines to allow combination of measured and forecasted Kp and F10.7 indexes into a single instrument object
   - Files class internally refactored to improve robustness.
   - Added feature to handle delimited filenames, in addition to fixed_width names.
   - Exposed methods to allow users to more easily benefit from features in Files. Used to support remote_file_lists and make data downloads more convenient.
   - Expanded testing with Files.
   - Updated keyword names to be more complete. 'sec' to 'second', etc.
   - Updated Files access mechanisms to remove deprecated calls and improve robustness.
 - Code restructure
   - Moved instrument templates and methods to subdirectories
   - Moved utils into multiple subdirectories to aid with organization
 - Instrument Updates
   - NASA CDAWeb download now uses https protocol rather than FTP
   - `_instrument.py` supports xarray
   - Support for listing files from remote server
   - COSMIC RO data unified into single instrument object
   - Added support for DEMETER IAP
   - Added support for DMSP IVM Level 2 data.  Uses OpenMadrigal.
   - Added routines to update DMSP ephemeris and drifts
   - Added warnings to instruments without download support
   - Added preliminary support for ICON FUV and MIGHTI
   - Added support for Jicamarca Radio Observatory ISR
   - Added support for F10.7 and more Kp forecast products
   - Added instrument templates for Madrigal, CDAWeb, and netcdf_pandas
   - Added support for TIMED SABER
   - Added support for UCAR TIEGCM
   - OMNI HRO instrument now uses CDAWeb methods
   - Switched download methods for CDAWeb and COSMIC data to use `requests`
   - Added Madrigal methods
   - Removed support for SuperDARN and SuperMAG downloads while server changes are sorted out
 - Updates to travis configuration
   - Tests run for python 2.7 and 3.7
   - Added display port to test plots
 - Updates to community docs
   - Added Issue templates
   - Added Pull Request Template
   - Added note for PR to be made to develop, not master
 - Style updates throughout
   - Consistent documentation for docstrings and instruments
   - Cleaned up commented code lines
   - PEP8 scrub
 - Documentation
   - Added FAQ section
   - Added "powered by pysat" logo
   - Updated supported instruments
 - Unit Test Updates
   - Dropped instrument templates from coverage
   - Added multiple output options for `pysat_testing` object to aid with constellation tests. Removed old constellation test objects.
   - Added test data for space weather indices to speed up testing
   - Cyclic data for test instruments now generated from single test method
   - test objects for xarray added
   - Added test for parsed delimited files
   - Removed ftp downloads from travis tests, still will run locally
 - Bug fixes
   - `pandas.ix` notation replaced with `pandas.loc` and `pandas.iloc` throughout
   - Fixed a bug that forced user into interactive mode in `ssnl.plot`
   - Bug fixes and cleanup in demo codes
   - Fix for orbit iteration when less than one orbit of data exists. Fix now covers multiple days with less than one orbit.
   - Fixed a bug in python 3.7 caused by change in behaviour of StopIteration (#207)
   - Update to use of `len` on xarray to handle new behaviour (#130)
   - Updated import of reload statements now that python 3.3 has reached end of life
   - Updated deprecated behaviour of `get_duplicates`, `.apply`, and `.to_csv` when using pandas
   - Fixed bug in assigning units to metadata (#162)
   - Fixed timing bug introduced by reading only the first date/data pair from each line in the 45-day file data blocks


## [1.2.0] - 2018-09-24
 - SuperMAG support added
 - Increased data access robustness when using integer indexing
 - Added template for supporting netCDF4 based instruments (pysat_netCDF4)
 - Added support for MSIS within the pysat satellite simulation (based on sgp4)
 - Added plotting routine to sgp4
 - Initial support for the upcoming NASA/INPE SPORT Ion Velocity Meter (IVM)
 - Fixed bug triggerd when invoking multi_file_day option in Instrument object

## [1.1.0] - 2018-07-05
 - Initial support for Constellation objects, which allows operations and analysis on mixed groups of Instrument objects. Developed by UT Dallas senior undergraduate computer science students (UTDesign 2018).
 - Bug fixes when iterating by file
 - Added pysat_sgp4, a Two Line Element based satellite orbit propagator that is coupled with ionosphere, thermosphere, and geomagnetic models. Supports projecting these quantities onto the relevant spacecraft frame to create signals suitable for satellite data simulation and testing. Routine uses pyglow, pysatMagVect, sgp4, and pyEphem.
 - Further along the road toward windows compatibility
 - Fixed orbit number reporting in orbits.current
 - Added support for Defense Meteorological Satellite Program (DMSP) Ion Velocity Meter (IVM) data. Downloads from the Madrigal database (https://openmadrigal.org)
 - Added support for both sat_id and tag variations within filenames in the NASA CDAWeb template
 - Updated docummentation covering requirements for adding new instruments to pysat

## [1.0.1] - 2018-05-06
 - Improved robustness of Meta object when working with high and low order data
 - Improved Meta test coverage
 - Added dayside reconnection calculation for OMNI-HRO data
 - Improved test behavior when instrument data could not be downloaded

## [1.0.0] - 2018-04-29
 - Improved consistency when handling higher order metadata
 - Improved translation of metadata within netCDF4 files to pysat standard
 - Added pysatCDF as package requirement
 - PEP8 upgrades throughout
 - Updated load_netCDF4 routine to support ICON EUV files natively
 - to_netCDF4 function updated to be consistent with load_netCDF4
 - Meta object upgraded to handle more attributes by default
 - Meta object has been upgraded to preserve case of variable and attribute names
 - Metadata access is case insensitive for ease of use
 - Changes to units_label or name_label are automatically applied to underlying metadata
 - Improved handling of custom units and name labels at Instrument level
 - Additional functions added to Meta object, attrs, keys, keys_nD, has_attr, routines that return preserved case
 - Additional unit tests for Meta added
 - Reduced resources required for unit tests
 - Improved windows compatibility
 - Added more unit tests for seasonal averages
 - Added more simulated data types to pysat_testing2D
 - Added initial support for ICON EUV
 - Added initial support for ICON IVM
 - Added support for version/revision numbers in filenames within Files class constructor from_os


## [0.6.0] - 2017-08-11
 - Many changes since the last note here.
 - Unit tests have been expanded significantly, bug fixes as appropriate.
 - Coverage is over 80%
 - There are new requirements on loading routines to support testing.
 - Instrument object prints out nice information to command line
 - Attributes in netCDF and similar files are transferred to the Instrument object as part of loading
 - Added attribute 'empty', True if there is no data
 - Orbit support significantly improved, multiple orbit types are supported
 - Added concat to Meta
 - Python 3 compatible
 - Corrected intersection of data_padding and multi_file_day
 - Added support for higher order MetaData objects, needed for DataFrame within DataFrames
 - Windows compatibility
 - Additional scientific instrument support


### Changed
 - Initial support for sat_id in Instrument
 - Files class will now remove duplicate file times rather than simply raise an exception

## [0.3.3] - 2016-01-07
### Changed
 - Added manual_org flag to Instrument instantion. Simple file management flag.
 - Improved COSMIC demo plotting
 - Improved support for instruments with no files

## [0.3.2] - 2015-12-01
### Changed
 - Fixed error raised by pysat.utils.set_data_dir
 - Partial unit test coverage for files class
 - File tracking more robust
 - Download methods now log off from server at the end of download
 - Improved to_netcdf3 and load_netcdf3 routines, netcdf files produced pass standards check

## [0.3.1] - 2015-07-21
### Changed
 - Added missing file close statement in SuperDARN load command
 - Fixed COSMIC UTS bug
 - Fixed check for unique datetimes associated with files
 - Improved instrument docstrings
 - Added step size (freq) keyword to bounds and download methods
 - Added C/NOFS IVM and COSMIC GPS demo
 - Added support for OMNI data, 1 and 5 min files, time shifted to magnetopause
 - Moving toward python 3 compatibility
 - PEP 8 improvements
 - fixed demo ssnl_occurence_by_orbit file, replaced binx with bin_x
 - Doubled loading performance for SuperDARN grdex files (3 seconds down to 1.5)

## [0.3] - 2015-06-18
### Changed
 - Improved polar orbit determination
 - Added file sorting in files.from_os constructor to ensure datetime index is correct
 - Added Instrument instantiation option, multi_file_day
  - good when data for day n is in a file labeled by day n-1, or n+1
 - Chaged binx to bin_x in return statements
 - Improved PEP-8 compatibility
 - Fixed bad path call in meta.from_csv
 - Added simple averaging by day/file/orbit instrument independent routines
 - Added instrument independent seasonal averaging routines
 - Improved loading performance for cosmic2013
 - made pysat import statements more specific
 - fixed bad import call on load_netcdf3
 - fixed tab/space issues
 - Improved performance of comsic 2013 data loading

## [0.2.2] - 2015-05-17
### Changed
 - Expanded coverage in tutorial documentation
 - Expanded test coverage for pysat.Meta()
 - Improved robustness of Meta __setitem__
 - Updated C/NOFS VEFI method to exempt empty file errors
 - Updated C/NOFS VEFI download method to remove empty files
 - Updated C/NOFS VEFI instrument module to use metadata from CDF file
 - Updated superdarn cleaning method to remove empty velocity frames
 - Updated Instrument download method to update bounds if bounds are default
 - Updated C/NOFS IVM download method to remove empty files
 - Updated C/NOFS IVM instrument module to use metadata from CDF file
 - Performance improvements to seasonal occurrence probability
 - Improved docstrings

## [0.2.1] - 2015-04-29
### Changed
- Removed spacepy and netCDF from setup.py requirements. Both of
  these packages require non-python code to function properly.
  pysat now builds correctly as determined by travis-cl.
  Installation instructions have been updated.

## [0.2.0] - 2015-04-27
### Changed
- Added information to docstrings.
- Expanded unit test coverage and associated bugs.
- Changed signature for pysat.Instrument, orbit information
  condensed into a single dictionary. pad changed from a boolean
  to accepting a pandas.DateOffest or dictionary.
- Changed doy parameter in create_datetime_index to day.
- Changed Instrument.query_files to update_files
- Improved performance of cnofs_ivm code<|MERGE_RESOLUTION|>--- conflicted
+++ resolved
@@ -23,11 +23,8 @@
   - Fixed a bug where `remote_file_list` would fail for some instruments.
   - Made import of methods more robust
   - Fixed `SettingWithCopyWarning` in `cnofs_ivm` cleaning routine
-<<<<<<< HEAD
   - Added small time offsets (< 1s) to ensure COSMIC files and data have unique times
-=======
   - Updates to Travis CI environment
->>>>>>> 30b8f0b2
 
 ## [2.1.0] - 2019-11-18
 - New Features
