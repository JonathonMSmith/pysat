--- conflicted
+++ resolved
@@ -2,16 +2,12 @@
 All notable changes to this project will be documented in this file.
 This project adheres to [Semantic Versioning](http://semver.org/).
 
-<<<<<<< HEAD
 ## [2.2.2] - 2020-12-31
 - Documentation
    - Updated guidance on numpy version for installation
-=======
-## [2.2.2] - 2020-10-19
 - Bug Fix
    - Updated madrigal methods to simplify compound data types and enable
      creation of netCDF4 files using `self.to_netcdf4()`.
->>>>>>> 456da8f9
 
 ## [2.2.1] - 2020-07-29
 - Documentation
