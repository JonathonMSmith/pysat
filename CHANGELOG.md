--- conflicted
+++ resolved
@@ -37,11 +37,8 @@
   - Fixed a bug where `remote_file_list` would fail for some instruments.
   - Made import of methods more robust
   - Fixed `SettingWithCopyWarning` in `cnofs_ivm` cleaning routine
-<<<<<<< HEAD
   - Updates to Travis CI environment
-=======
   - Added small time offsets (< 1s) to ensure COSMIC files and data have unique times
->>>>>>> 5829af8c
 
 ## [2.1.0] - 2019-11-18
 - New Features
