# Change Log
All notable changes to this project will be documented in this file.
This project adheres to [Semantic Versioning](http://semver.org/).

## [2.X.X] - 2019-09-16
- New Features
   - Added new velocity format options to utils.coords.scale_units
   - Improved failure messages for utils.coords.scale_units
   - Added some tests for model_utils
   - Added option to to_netCDF that names variables in the written file
     based upon the strings in the Instrument.meta object
   - Improved compatibility with NASA ICON's file standards
   - Improved file downloading for Kp
- Code Restructure
  - Move `computational_form` to `ssnl`
  - Move `scale_units` to `utils._core`
  - Rename `season_date_range` as `create_date_range`
  - Added deprecation warnings to stat functions
- Bug fix
   - Fixed implementation of utils routines in model_utils and jro_isr
   - Fixed error catching bug in model_utils
   - Updated Instrument.concat_data for consistency across pandas and xarray. Includes support for user provided keywords.
   - Fixed error introduced by upstream change in NOAA F10.7 file format
<<<<<<< HEAD
   - Fixed a bug when trying to combine empty kp lists
=======
   - Fixed issue with data access via Instrument object using time and name slicing and xarray. Added unit test.
   - Updated travis.yml to work under pysat organization
   - Added missing requirements (matplotlib, netCDF4)
>>>>>>> d5841164
- Documentation
  - Added info on how to cite the code and package.
  - Updated instrument docstring

## [2.0.0] - 2019-07-11
 - New Features
   - `pysatData` directory created in user's home directory if no directory specified
   - Added preliminary support for `xarray` to the `instrument` object
   - Support for `today`, `tomorrow`, and `yesterday` as datetime objects
   - Added `model_utils`, featuring preliminary support for data-model comparison
   - Added support for 1d median in seasonal averages
   - Added routine to convert from kp to Ap
   - Added `pyglow` integration support for python 3.x
   - Added option to check that loaded data has a unique and monotonic time index. Will be enforced in a future version.
   - Refactored data access through the Instrument object and expanded testing.
   - Added .empty attribute to Instrument object, True when no data loaded.
   - Added .index access mechanism to Instrument object, providing consistent access to the pandas DatetimeIndex associated with loaded data.
   - Added mechanism to return a list of loaded variables, .variables.
   - Added Instrument method to concat input data with data already loaded into Instrument object.
   - Updated format of printed dates to day month name and year, 01 January 2001.
   - Added Instrument property .date, returns date of loaded data.
   - Added download_updated_files, Instrument method that downloads any remote data not currently on the local machine.
   - Added remote_date_range, an Instrument method that returns first and last date for remote data.
   - Download method now defaults to most recent data (near now).
   - Improves input handling for datetime parameters that are more precise than just year, month, and day, where appropriate
   - Added merging routines to allow combination of measured and forecasted Kp and F10.7 indexes into a single instrument object
   - Files class internally refactored to improve robustness.
   - Added feature to handle delimited filenames, in addition to fixed_width names.
   - Exposed methods to allow users to more easily benefit from features in Files. Used to support remote_file_lists and make data downloads more convenient.
   - Expanded testing with Files.
   - Updated keyword names to be more complete. 'sec' to 'second', etc.
   - Updated Files access mechanisms to remove deprecated calls and improve robustness.
 - Code restructure
   - Moved instrument templates and methods to subdirectories
   - Moved utils into multiple subdirectories to aid with organization
 - Instrument Updates
   - NASA CDAWeb download now uses https protocol rather than FTP
   - `_instrument.py` supports xarray
   - Support for listing files from remote server
   - COSMIC RO data unified into single instrument object
   - Added support for DEMETER IAP
   - Added support for DMSP IVM Level 2 data.  Uses OpenMadrigal.
   - Added routines to update DMSP ephemeris and drifts
   - Added warnings to instruments without download support
   - Added preliminary support for ICON FUV and MIGHTI
   - Added support for Jicamarca Radio Observatory ISR
   - Added support for F10.7 and more Kp forecast products
   - Added instrument templates for Madrigal, CDAWeb, and netcdf_pandas
   - Added support for TIMED SABER
   - Added support for UCAR TIEGCM
   - OMNI HRO instrument now uses CDAWeb methods
   - Switched download methods for CDAWeb and COSMIC data to use `requests`
   - Added Madrigal methods
   - Removed support for SuperDARN and SuperMAG downloads while server changes are sorted out
 - Updates to travis configuration
   - Tests run for python 2.7 and 3.7
   - Added display port to test plots
 - Updates to community docs
   - Added Issue templates
   - Added Pull Request Template
   - Added note for PR to be made to develop, not master
 - Style updates throughout
   - Consistent documentation for docstrings and instruments
   - Cleaned up commented code lines
   - PEP8 scrub
 - Documentation
   - Added FAQ section
   - Added "powered by pysat" logo
   - Updated supported instruments
 - Unit Test Updates
   - Dropped instrument templates from coverage
   - Added multiple output options for `pysat_testing` object to aid with constellation tests. Removed old constellation test objects.
   - Added test data for space weather indices to speed up testing
   - Cyclic data for test instruments now generated from single test method
   - test objects for xarray added
   - Added test for parsed delimited files
   - Removed ftp downloads from travis tests, still will run locally
 - Bug fixes
   - `pandas.ix` notation replaced with `pandas.loc` and `pandas.iloc` throughout
   - Fixed a bug that forced user into interactive mode in `ssnl.plot`
   - Bug fixes and cleanup in demo codes
   - Fix for orbit iteration when less than one orbit of data exists. Fix now covers multiple days with less than one orbit.
   - Fixed a bug in python 3.7 caused by change in behaviour of StopIteration (#207)
   - Update to use of `len` on xarray to handle new behaviour (#130)
   - Updated import of reload statements now that python 3.3 has reached end of life
   - Updated deprecated behaviour of `get_duplicates`, `.apply`, and `.to_csv` when using pandas
   - Fixed bug in assigning units to metadata (#162)
   - Fixed timing bug introduced by reading only the first date/data pair from each line in the 45-day file data blocks


## [1.2.0] - 2018-09-24
 - SuperMAG support added
 - Increased data access robustness when using integer indexing
 - Added template for supporting netCDF4 based instruments (pysat_netCDF4)
 - Added support for MSIS within the pysat satellite simulation (based on sgp4)
 - Added plotting routine to sgp4
 - Initial support for the upcoming NASA/INPE SPORT Ion Velocity Meter (IVM)
 - Fixed bug triggerd when invoking multi_file_day option in Instrument object

## [1.1.0] - 2018-07-05
 - Initial support for Constellation objects, which allows operations and analysis on mixed groups of Instrument objects. Developed by UT Dallas senior undergraduate computer science students (UTDesign 2018).
 - Bug fixes when iterating by file
 - Added pysat_sgp4, a Two Line Element based satellite orbit propagator that is coupled with ionosphere, thermosphere, and geomagnetic models. Supports projecting these quantities onto the relevant spacecraft frame to create signals suitable for satellite data simulation and testing. Routine uses pyglow, pysatMagVect, sgp4, and pyEphem.
 - Further along the road toward windows compatibility
 - Fixed orbit number reporting in orbits.current
 - Added support for Defense Meteorological Satellite Program (DMSP) Ion Velocity Meter (IVM) data. Downloads from the Madrigal database (https://openmadrigal.org)
 - Added support for both sat_id and tag variations within filenames in the NASA CDAWeb template
 - Updated docummentation covering requirements for adding new instruments to pysat

## [1.0.1] - 2018-05-06
 - Improved robustness of Meta object when working with high and low order data
 - Improved Meta test coverage
 - Added dayside reconnection calculation for OMNI-HRO data
 - Improved test behavior when instrument data could not be downloaded

## [1.0.0] - 2018-04-29
 - Improved consistency when handling higher order metadata
 - Improved translation of metadata within netCDF4 files to pysat standard
 - Added pysatCDF as package requirement
 - PEP8 upgrades throughout
 - Updated load_netCDF4 routine to support ICON EUV files natively
 - to_netCDF4 function updated to be consistent with load_netCDF4
 - Meta object upgraded to handle more attributes by default
 - Meta object has been upgraded to preserve case of variable and attribute names
 - Metadata access is case insensitive for ease of use
 - Changes to units_label or name_label are automatically applied to underlying metadata
 - Improved handling of custom units and name labels at Instrument level
 - Additional functions added to Meta object, attrs, keys, keys_nD, has_attr, routines that return preserved case
 - Additional unit tests for Meta added
 - Reduced resources required for unit tests
 - Improved windows compatibility
 - Added more unit tests for seasonal averages
 - Added more simulated data types to pysat_testing2D
 - Added initial support for ICON EUV
 - Added initial support for ICON IVM
 - Added support for version/revision numbers in filenames within Files class constructor from_os


## [0.6.0] - 2017-08-11
 - Many changes since the last note here.
 - Unit tests have been expanded significantly, bug fixes as appropriate.
 - Coverage is over 80%
 - There are new requirements on loading routines to support testing.
 - Instrument object prints out nice information to command line
 - Attributes in netCDF and similar files are transferred to the Instrument object as part of loading
 - Added attribute 'empty', True if there is no data
 - Orbit support significantly improved, multiple orbit types are supported
 - Added concat to Meta
 - Python 3 compatible
 - Corrected intersection of data_padding and multi_file_day
 - Added support for higher order MetaData objects, needed for DataFrame within DataFrames
 - Windows compatibility
 - Additional scientific instrument support


### Changed
 - Initial support for sat_id in Instrument
 - Files class will now remove duplicate file times rather than simply raise an exception

## [0.3.3] - 2016-01-07
### Changed
 - Added manual_org flag to Instrument instantion. Simple file management flag.
 - Improved COSMIC demo plotting
 - Improved support for instruments with no files

## [0.3.2] - 2015-12-01
### Changed
 - Fixed error raised by pysat.utils.set_data_dir
 - Partial unit test coverage for files class
 - File tracking more robust
 - Download methods now log off from server at the end of download
 - Improved to_netcdf3 and load_netcdf3 routines, netcdf files produced pass standards check

## [0.3.1] - 2015-07-21
### Changed
 - Added missing file close statement in SuperDARN load command
 - Fixed COSMIC UTS bug
 - Fixed check for unique datetimes associated with files
 - Improved instrument docstrings
 - Added step size (freq) keyword to bounds and download methods
 - Added C/NOFS IVM and COSMIC GPS demo
 - Added support for OMNI data, 1 and 5 min files, time shifted to magnetopause
 - Moving toward python 3 compatibility
 - PEP 8 improvements
 - fixed demo ssnl_occurence_by_orbit file, replaced binx with bin_x
 - Doubled loading performance for SuperDARN grdex files (3 seconds down to 1.5)

## [0.3] - 2015-06-18
### Changed
 - Improved polar orbit determination
 - Added file sorting in files.from_os constructor to ensure datetime index is correct
 - Added Instrument instantiation option, multi_file_day
  - good when data for day n is in a file labeled by day n-1, or n+1
 - Chaged binx to bin_x in return statements
 - Improved PEP-8 compatibility
 - Fixed bad path call in meta.from_csv
 - Added simple averaging by day/file/orbit instrument independent routines
 - Added instrument independent seasonal averaging routines
 - Improved loading performance for cosmic2013
 - made pysat import statements more specific
 - fixed bad import call on load_netcdf3
 - fixed tab/space issues
 - Improved performance of comsic 2013 data loading

## [0.2.2] - 2015-05-17
### Changed
 - Expanded coverage in tutorial documentation
 - Expanded test coverage for pysat.Meta()
 - Improved robustness of Meta __setitem__
 - Updated C/NOFS VEFI method to exempt empty file errors
 - Updated C/NOFS VEFI download method to remove empty files
 - Updated C/NOFS VEFI instrument module to use metadata from CDF file
 - Updated superdarn cleaning method to remove empty velocity frames
 - Updated Instrument download method to update bounds if bounds are default
 - Updated C/NOFS IVM download method to remove empty files
 - Updated C/NOFS IVM instrument module to use metadata from CDF file
 - Performance improvements to seasonal occurrence probability
 - Improved docstrings

## [0.2.1] - 2015-04-29
### Changed
- Removed spacepy and netCDF from setup.py requirements. Both of
  these packages require non-python code to function properly.
  pysat now builds correctly as determined by travis-cl.
  Installation instructions have been updated.

## [0.2.0] - 2015-04-27
### Changed
- Added information to docstrings.
- Expanded unit test coverage and associated bugs.
- Changed signature for pysat.Instrument, orbit information
  condensed into a single dictionary. pad changed from a boolean
  to accepting a pandas.DateOffest or dictionary.
- Changed doy parameter in create_datetime_index to day.
- Changed Instrument.query_files to update_files
- Improved performance of cnofs_ivm code<|MERGE_RESOLUTION|>--- conflicted
+++ resolved
@@ -21,13 +21,10 @@
    - Fixed error catching bug in model_utils
    - Updated Instrument.concat_data for consistency across pandas and xarray. Includes support for user provided keywords.
    - Fixed error introduced by upstream change in NOAA F10.7 file format
-<<<<<<< HEAD
-   - Fixed a bug when trying to combine empty kp lists
-=======
    - Fixed issue with data access via Instrument object using time and name slicing and xarray. Added unit test.
    - Updated travis.yml to work under pysat organization
    - Added missing requirements (matplotlib, netCDF4)
->>>>>>> d5841164
+   - Fixed a bug when trying to combine empty kp lists
 - Documentation
   - Added info on how to cite the code and package.
   - Updated instrument docstring
