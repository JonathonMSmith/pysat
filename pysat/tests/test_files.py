--- conflicted
+++ resolved
@@ -3,14 +3,11 @@
 """
 import datetime as dt
 import glob
+from importlib import reload as re_load
 import numpy as np
 import os
-<<<<<<< HEAD
-import sys
-from pysat.utils import NetworkLock as Lock
-=======
+import time
 import warnings
->>>>>>> a163a2fd
 
 import pandas as pds
 import pytest
@@ -19,10 +16,8 @@
 import pysat
 import pysat.instruments.pysat_testing
 from pysat.utils import files as futils
-
-from importlib import reload as re_load
-
-import time
+from pysat.utils import NetworkLock as Lock
+
 
 def create_dir(inst=None, temporary_file_list=False):
     if inst is None:
@@ -39,7 +34,7 @@
 
 
 def remove_files(inst=None):
-    # remove any files like pysat_testing_junk_2008_gold_001_stuff.pysat_testing_file
+    # remove any files like pysat_testing_junk_
     temp_dir = inst.files.data_path
     for the_file in os.listdir(temp_dir):
         if (the_file[0:13] == 'pysat_testing') & \
@@ -51,7 +46,7 @@
 
 # create year doy file set
 def create_files(inst, start, stop, freq=None, use_doy=True, root_fname=None,
-                 content=None, timeout = None):
+                 content=None, timeout=None):
 
     if freq is None:
         freq = '1D'
@@ -76,6 +71,7 @@
                 f.write(content)
             if timeout is not None:
                 time.sleep(timeout)
+
 
 def list_files(tag=None, sat_id=None, data_path=None, format_str=None):
     """Return a Pandas Series of every file for chosen satellite data"""
@@ -645,7 +641,7 @@
 
 # create year doy file set with multiple versions
 def create_versioned_files(inst, start=None, stop=None, freq='1D',
-                           use_doy=True, root_fname=None, timeout = None):
+                           use_doy=True, root_fname=None, timeout=None):
     # create a bunch of files
     if start is None:
         start = dt.datetime(2009, 1, 1)
@@ -680,13 +676,9 @@
                                                        second=date.second,
                                                        version=version,
                                                        revision=revision))
-<<<<<<< HEAD
-                with Lock(fname, 'w', pysat.file_timeout) as f:
+                with Lock(fname, 'w', pysat.file_timeout):
                     if timeout is not None:
                         time.sleep(timeout)
-=======
-                open(fname, 'w')
->>>>>>> a163a2fd
 
 
 def list_versioned_files(tag=None, sat_id=None, data_path=None,
@@ -965,80 +957,15 @@
         assert (np.all(self.testInst.files.files.index == dates))
 
 
-class TestDeprecation():
-
-    def setup(self):
-        """Runs before every method to create a clean testing setup"""
-        warnings.simplefilter("always")
-
-    def teardown(self):
-        """Runs after every method to clean up previous testing"""
-
-    def test_deprecation_warning_process_parsed_filenames(self):
-        """Test if _files.process_parsed_filenames is deprecated"""
-
-        with warnings.catch_warnings(record=True) as war:
-            try:
-                pysat._files.process_parsed_filenames({})
-            except KeyError:
-                # Inputting empty dict will produce KeyError
-                pass
-
-        assert len(war) >= 1
-        assert war[0].category == DeprecationWarning
-
-    def test_deprecation_warning_parse_fixed_width_filenames(self):
-        """Test if _files.parse_fixed_width_filenames is deprecated"""
-
-        with warnings.catch_warnings(record=True) as war:
-            # Empty input produces empty output
-            pysat._files.parse_fixed_width_filenames([], '')
-
-        assert len(war) >= 1
-        assert war[0].category == DeprecationWarning
-
-    def test_deprecation_warning_parse_delimited_filenames(self):
-        """Test if _files.parse_delimited_filenames is deprecated"""
-
-        with warnings.catch_warnings(record=True) as war:
-            # Empty input produces empty output
-            pysat._files.parse_delimited_filenames([], '', '')
-
-        assert len(war) >= 1
-        assert war[0].category == DeprecationWarning
-
-    def test_deprecation_warning_construct_searchstring_from_format(self):
-        """Test if _files.construct_searchstring_from_format is deprecated"""
-
-        with warnings.catch_warnings(record=True) as war:
-            # Empty input produces empty output
-            pysat._files.construct_searchstring_from_format('')
-
-        assert len(war) >= 1
-        assert war[0].category == DeprecationWarning
-
-    def test_deprecation_warning_search_local_system_formatted_filename(self):
-        """Test if _files.search_local_system_formatted_filename is deprecated
-        """
-
-        with warnings.catch_warnings(record=True) as war:
-            # Empty input produces empty output
-            pysat._files.search_local_system_formatted_filename('', '')
-
-<<<<<<< HEAD
-    temporary_file_list = True
-
-
 def create_instrument(j):
     """This function must be in the top level to be picklable
 
     update_files should update the file list in .pysat
-    """    
+    """
     root_fname = ''.join(('pysat_testing_junk_{year:04d}_{month:02d}',
-                               '_{day:03d}{hour:02d}{minute:02d}',
-                               '{second:02d}_stuff_{version:02d}_',
-                               '{revision:03d}.pysat_testing_file'))
-
+                          '_{day:03d}{hour:02d}{minute:02d}',
+                          '{second:02d}_stuff_{version:02d}_',
+                          '{revision:03d}.pysat_testing_file'))
 
     testInst = \
         pysat.Instrument(   inst_module=pysat.instruments.pysat_testing,
@@ -1049,9 +976,9 @@
 
     start = pysat.datetime(2007, 12, 30)
     stop = pysat.datetime(2007, 12, 31)
-    create_versioned_files(testInst, start, stop, 
-                        freq='1D', use_doy=False, 
-                        root_fname = root_fname, 
+    create_versioned_files(testInst, start, stop,
+                        freq='1D', use_doy=False,
+                        root_fname = root_fname,
                         timeout = .5)
 
     testInst = \
@@ -1063,8 +990,6 @@
     print('initial files created in {}:'.format(testInst.files.data_path))
 
     return 'instrument {}'.format(j)
-
-
 
 
 class TestFilesRaceCondition():
@@ -1134,10 +1059,67 @@
         print('beginning tests with file_timeout {}'.format(pysat.file_timeout))
         result = p.map(create_instrument, range(processes))
         print(result)
-        
-
-
-=======
+
+
+class TestDeprecation():
+
+    def setup(self):
+        """Runs before every method to create a clean testing setup"""
+        warnings.simplefilter("always")
+
+    def teardown(self):
+        """Runs after every method to clean up previous testing"""
+
+    def test_deprecation_warning_process_parsed_filenames(self):
+        """Test if _files.process_parsed_filenames is deprecated"""
+
+        with warnings.catch_warnings(record=True) as war:
+            try:
+                pysat._files.process_parsed_filenames({})
+            except KeyError:
+                # Inputting empty dict will produce KeyError
+                pass
+
         assert len(war) >= 1
         assert war[0].category == DeprecationWarning
->>>>>>> a163a2fd
+
+    def test_deprecation_warning_parse_fixed_width_filenames(self):
+        """Test if _files.parse_fixed_width_filenames is deprecated"""
+
+        with warnings.catch_warnings(record=True) as war:
+            # Empty input produces empty output
+            pysat._files.parse_fixed_width_filenames([], '')
+
+        assert len(war) >= 1
+        assert war[0].category == DeprecationWarning
+
+    def test_deprecation_warning_parse_delimited_filenames(self):
+        """Test if _files.parse_delimited_filenames is deprecated"""
+
+        with warnings.catch_warnings(record=True) as war:
+            # Empty input produces empty output
+            pysat._files.parse_delimited_filenames([], '', '')
+
+        assert len(war) >= 1
+        assert war[0].category == DeprecationWarning
+
+    def test_deprecation_warning_construct_searchstring_from_format(self):
+        """Test if _files.construct_searchstring_from_format is deprecated"""
+
+        with warnings.catch_warnings(record=True) as war:
+            # Empty input produces empty output
+            pysat._files.construct_searchstring_from_format('')
+
+        assert len(war) >= 1
+        assert war[0].category == DeprecationWarning
+
+    def test_deprecation_warning_search_local_system_formatted_filename(self):
+        """Test if _files.search_local_system_formatted_filename is deprecated
+        """
+
+        with warnings.catch_warnings(record=True) as war:
+            # Empty input produces empty output
+            pysat._files.search_local_system_formatted_filename('', '')
+
+        assert len(war) >= 1
+        assert war[0].category == DeprecationWarning