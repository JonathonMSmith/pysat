--- conflicted
+++ resolved
@@ -68,14 +68,9 @@
         """Test if last day is loaded by default when first invoking .prev."""
         self.testInst.prev()
         test_date = self.testInst.index[0]
-<<<<<<< HEAD
-        test_date = pysat.datetime(test_date.year, test_date.month, test_date.day)
-        assert test_date == pds.datetime(2010,12,31)
-=======
         test_date = pysat.datetime(test_date.year, test_date.month,
                                    test_date.day)
         assert test_date == pds.datetime(2010, 12, 31)
->>>>>>> 551f994d
 
     def test_basic_fid_instrument_load(self):
         """Test if first day is loaded by default when first invoking .next."""
@@ -101,15 +96,10 @@
         self.testInst.load(fid=3)
         self.testInst.prev()
         test_date = self.testInst.index[0]
-<<<<<<< HEAD
-        test_date = pysat.datetime(test_date.year, test_date.month, test_date.day)
-        assert (test_date == pds.datetime(2008,1,3))  & (test_date == self.testInst.date)
-=======
         test_date = pysat.datetime(test_date.year, test_date.month,
                                    test_date.day)
         assert (test_date == pds.datetime(2008, 1, 3)) & \
             (test_date == self.testInst.date)
->>>>>>> 551f994d
 
     def test_filename_load(self):
         """Test if file is loadable by filename, relative to
@@ -133,16 +123,10 @@
         # print(self.testInst.date)
         self.testInst.prev()
         test_date = self.testInst.index[0]
-<<<<<<< HEAD
-        test_date = pysat.datetime(test_date.year, test_date.month, test_date.day)
-        assert (test_date == pds.datetime(2009,1,3))  & (test_date == self.testInst.date)
-
-=======
         test_date = pysat.datetime(test_date.year, test_date.month,
                                    test_date.day)
         assert (test_date == pds.datetime(2009, 1, 3)) & \
             (test_date == self.testInst.date)
->>>>>>> 551f994d
 
     ############################
     # test basic date helpers
@@ -200,11 +184,7 @@
 
 # testing init functions
 
-<<<<<<< HEAD
-###### need to check with default1!!!!!
-=======
 # need to check with default1!!!!!
->>>>>>> 551f994d
     def test_instrument_init(self):
         """Test if init function supplied by instrument can modify object"""
         assert self.testInst.new_thing is True
@@ -219,11 +199,7 @@
 #         """Test the date to year, day of year code functionality
 #         (leap_year)"""
 #         date = pds.datetime(2008,12,31)
-<<<<<<< HEAD
 #         yr, doy = pysat.utils.time.getyrdoy(date)
-=======
-#         yr, doy = pysat.utils.getyrdoy(date)
->>>>>>> 551f994d
 #         assert ((yr == 2008) & (doy == 366))
 
     def test_custom_instrument_load(self):
@@ -232,16 +208,10 @@
         with no instrument file but routines are passed.
         """
         import pysat.instruments.pysat_testing as test
-<<<<<<< HEAD
-        testInst = pysat.Instrument(inst_module=test, tag='', clean_level='clean')
-        testInst.load(2009,32)
-        assert testInst.date == pds.datetime(2009,2,1)
-=======
         testInst = pysat.Instrument(inst_module=test, tag='',
                                     clean_level='clean')
         testInst.load(2009, 32)
         assert testInst.date == pds.datetime(2009, 2, 1)
->>>>>>> 551f994d
 
     @raises(AttributeError)
     def test_custom_instrument_load_2(self):
@@ -290,15 +260,6 @@
                       self.testInst.data['uts'].values[idx])
 
     def test_data_access_by_datetime_and_name(self):
-<<<<<<< HEAD
-        self.testInst.load(2009,1)
-        assert np.all(self.testInst[pysat.datetime(2009,1,1,0,0,0),'uts'] == self.testInst.data['uts'].values[0])
-
-    def test_data_access_by_datetime_slicing_and_name(self):
-        self.testInst.load(2009,1)
-        assert np.all(self.testInst[pysat.datetime(2009,1,1,0,0,0):pysat.datetime(2009,1,1,0,0,10),'uts'] ==
-                        self.testInst.data['uts'].values[0:11])
-=======
         self.testInst.load(2009, 1)
         assert np.all(self.testInst[pysat.datetime(2009, 1, 1, 0, 0, 0), 'uts']
                       == self.testInst.data['uts'].values[0])
@@ -309,7 +270,6 @@
                                     pysat.datetime(2009, 1, 1, 0, 0, 10),
                                     'uts']
                       == self.testInst.data['uts'].values[0:11])
->>>>>>> 551f994d
 
     def test_setting_data_by_name(self):
         self.testInst.load(2009, 1)
@@ -317,11 +277,7 @@
         assert np.all(self.testInst['doubleMLT'] == 2.*self.testInst['mlt'])
 
     def test_setting_series_data_by_name(self):
-<<<<<<< HEAD
-        self.testInst.load(2009,1)
-=======
-        self.testInst.load(2009, 1)
->>>>>>> 551f994d
+        self.testInst.load(2009, 1)
         self.testInst['doubleMLT'] = 2.*pds.Series(self.testInst['mlt'].values,
                                                    index=self.testInst.index)
         assert np.all(self.testInst['doubleMLT'] == 2.*self.testInst['mlt'])
@@ -330,18 +286,11 @@
         assert np.all(np.isnan(self.testInst['blankMLT']))
 
     def test_setting_pandas_dataframe_by_names(self):
-<<<<<<< HEAD
-        self.testInst.load(2009,1)
-        self.testInst[['doubleMLT', 'tripleMLT']] = pds.DataFrame({'doubleMLT':2.*self.testInst['mlt'].values,
-                                                                   'tripleMLT':3.*self.testInst['mlt'].values},
-                                                                    index=self.testInst.index)
-=======
         self.testInst.load(2009, 1)
         self.testInst[['doubleMLT', 'tripleMLT']] = \
             pds.DataFrame({'doubleMLT': 2.*self.testInst['mlt'].values,
                            'tripleMLT': 3.*self.testInst['mlt'].values},
                           index=self.testInst.index)
->>>>>>> 551f994d
         assert np.all(self.testInst['doubleMLT'] == 2.*self.testInst['mlt'])
         assert np.all(self.testInst['tripleMLT'] == 3.*self.testInst['mlt'])
 
@@ -390,12 +339,8 @@
         self.testInst.load(2009, 1)
         self.testInst['doubleMLT'] = 2.*self.testInst['mlt']
         self.testInst['doubleMLT'] += 100
-<<<<<<< HEAD
-        assert np.all(self.testInst['doubleMLT'] == 2.*self.testInst['mlt'] + 100)
-=======
         assert np.all(self.testInst['doubleMLT'] ==
                       2.*self.testInst['mlt'] + 100)
->>>>>>> 551f994d
 
     def test_getting_all_data_by_index(self):
         self.testInst.load(2009, 1)
@@ -405,13 +350,7 @@
         else:
             assert a.sizes['time'] == 5
 
-#######################
-<<<<<<< HEAD
-######
-#### check iteration behavior
-=======
 # check iteration behavior
->>>>>>> 551f994d
     @raises(StopIteration)
     def test_left_bounds_with_prev(self):
         """Test if passing bounds raises StopIteration."""
@@ -481,12 +420,8 @@
         stop = '2009-01-03.nofile'
         self.testInst.bounds = (start, stop)
         assert np.all(self.testInst._iter_list ==
-<<<<<<< HEAD
-            ['2009-01-01.nofile', '2009-01-02.nofile', '2009-01-03.nofile'])
-=======
                       ['2009-01-01.nofile', '2009-01-02.nofile',
                        '2009-01-03.nofile'])
->>>>>>> 551f994d
 
     def test_iterate_over_bounds_set_by_fname(self):
         start = '2009-01-01.nofile'
@@ -535,14 +470,9 @@
         stop = ['2009-01-03.nofile', '2009-02-03.nofile']
         self.testInst.bounds = (start, stop)
         assert np.all(self.testInst._iter_list ==
-<<<<<<< HEAD
-            ['2009-01-01.nofile', '2009-01-02.nofile', '2009-01-03.nofile',
-            '2009-02-01.nofile', '2009-02-02.nofile', '2009-02-03.nofile'])
-=======
                       ['2009-01-01.nofile', '2009-01-02.nofile',
                        '2009-01-03.nofile', '2009-02-01.nofile',
                        '2009-02-02.nofile', '2009-02-03.nofile'])
->>>>>>> 551f994d
 
     def test_iterate_over_bounds_set_by_fname_season(self):
         start = ['2009-01-01.nofile', '2009-02-01.nofile']
@@ -596,19 +526,11 @@
                                          clean_level='clean',
                                          pad={'minutes': 5},
                                          update_files=True)
-<<<<<<< HEAD
-        self.testInst.bounds = ('2008-01-01.nofile','2010-12-31.nofile')
-
-        self.rawInst = pysat.Instrument('pysat', 'testing', '',
-                                    clean_level='clean',
-                                    update_files=True)
-=======
         self.testInst.bounds = ('2008-01-01.nofile', '2010-12-31.nofile')
 
         self.rawInst = pysat.Instrument('pysat', 'testing', '',
                                         clean_level='clean',
                                         update_files=True)
->>>>>>> 551f994d
         self.rawInst.bounds = self.testInst.bounds
 
     def teardown(self):
@@ -619,29 +541,19 @@
     def test_fid_data_padding(self):
         self.testInst.load(fid=1, verifyPad=True)
         self.rawInst.load(fid=1)
-<<<<<<< HEAD
-        assert ( (self.testInst.index[0] == self.rawInst.index[0] - pds.DateOffset(minutes=5)) &
-                (self.testInst.index[-1] == self.rawInst.index[-1] + pds.DateOffset(minutes=5)) )
-=======
         assert ((self.testInst.index[0] ==
                  self.rawInst.index[0] - pds.DateOffset(minutes=5)) &
                 (self.testInst.index[-1] ==
                  self.rawInst.index[-1] + pds.DateOffset(minutes=5)))
->>>>>>> 551f994d
 
     def test_fid_data_padding_next(self):
         self.testInst.load(fid=1, verifyPad=True)
         self.testInst.next(verifyPad=True)
         self.rawInst.load(fid=2)
-<<<<<<< HEAD
-        assert ( (self.testInst.index[0] == self.rawInst.index[0] - pds.DateOffset(minutes=5)) &
-                (self.testInst.index[-1] == self.rawInst.index[-1] + pds.DateOffset(minutes=5)) )
-=======
         assert ((self.testInst.index[0] ==
                  self.rawInst.index[0] - pds.DateOffset(minutes=5)) &
                 (self.testInst.index[-1] ==
                  self.rawInst.index[-1] + pds.DateOffset(minutes=5)))
->>>>>>> 551f994d
 
     def test_fid_data_padding_multi_next(self):
         """This also tests that _prev_data and _next_data cacheing"""
@@ -649,28 +561,16 @@
         self.testInst.next()
         self.testInst.next(verifyPad=True)
         self.rawInst.load(fid=3)
-<<<<<<< HEAD
-        assert ( (self.testInst.index[0] == self.rawInst.index[0] - pds.DateOffset(minutes=5)) &
-                (self.testInst.index[-1] == self.rawInst.index[-1] + pds.DateOffset(minutes=5)) )
-=======
         assert ((self.testInst.index[0] ==
                  self.rawInst.index[0] - pds.DateOffset(minutes=5)) &
                 (self.testInst.index[-1] ==
                  self.rawInst.index[-1] + pds.DateOffset(minutes=5)))
->>>>>>> 551f994d
 
     def test_fid_data_padding_prev(self):
         self.testInst.load(fid=2, verifyPad=True)
         self.testInst.prev(verifyPad=True)
         # print(self.testInst.index)
         self.rawInst.load(fid=1)
-<<<<<<< HEAD
-        #print(self.rawInst.index)
-        #print(self.testInst.index[0], self.rawInst.index[0] - pds.DateOffset(minutes=5),
-        #   self.testInst.index[-1],  self.rawInst.index[-1] + pds.DateOffset(minutes=5))
-        assert ( (self.testInst.index[0] == self.rawInst.index[0] - pds.DateOffset(minutes=5)) &
-                (self.testInst.index[-1] == self.rawInst.index[-1] + pds.DateOffset(minutes=5)) )
-=======
         # print(self.rawInst.index)
         # print(self.testInst.index[0], self.rawInst.index[0] -
         #   pds.DateOffset(minutes=5), self.testInst.index[-1],
@@ -679,7 +579,6 @@
                  self.rawInst.index[0] - pds.DateOffset(minutes=5)) &
                 (self.testInst.index[-1] ==
                  self.rawInst.index[-1] + pds.DateOffset(minutes=5)))
->>>>>>> 551f994d
 
     def test_fid_data_padding_multi_prev(self):
         """This also tests that _prev_data and _next_data cacheing"""
@@ -687,29 +586,19 @@
         self.testInst.prev()
         self.testInst.prev(verifyPad=True)
         self.rawInst.load(fid=8)
-<<<<<<< HEAD
-        assert ( (self.testInst.index[0] == self.rawInst.index[0] - pds.DateOffset(minutes=5)) &
-                (self.testInst.index[-1] == self.rawInst.index[-1] + pds.DateOffset(minutes=5)) )
-=======
         assert ((self.testInst.index[0] ==
                  self.rawInst.index[0] - pds.DateOffset(minutes=5)) &
                 (self.testInst.index[-1] ==
                  self.rawInst.index[-1] + pds.DateOffset(minutes=5)))
->>>>>>> 551f994d
 
     def test_fid_data_padding_jump(self):
         self.testInst.load(fid=1, verifyPad=True)
         self.testInst.load(fid=10, verifyPad=True)
         self.rawInst.load(fid=10)
-<<<<<<< HEAD
-        assert ( (self.testInst.index[0] == self.rawInst.index[0] - pds.DateOffset(minutes=5)) &
-                (self.testInst.index[-1] == self.rawInst.index[-1] + pds.DateOffset(minutes=5)) )
-=======
         assert ((self.testInst.index[0] ==
                  self.rawInst.index[0] - pds.DateOffset(minutes=5)) &
                 (self.testInst.index[-1] ==
                  self.rawInst.index[-1] + pds.DateOffset(minutes=5)))
->>>>>>> 551f994d
 
     def test_fid_data_padding_uniqueness(self):
         self.testInst.load(fid=1, verifyPad=True)
@@ -742,19 +631,11 @@
                                          clean_level='clean',
                                          pad={'minutes': 5},
                                          update_files=True)
-<<<<<<< HEAD
-        self.testInst.bounds = ('2008-01-01.nofile','2010-12-31.nofile')
-
-        self.rawInst = pysat.Instrument('pysat', 'testing_xarray', '',
-                                    clean_level='clean',
-                                    update_files=True)
-=======
         self.testInst.bounds = ('2008-01-01.nofile', '2010-12-31.nofile')
 
         self.rawInst = pysat.Instrument('pysat', 'testing_xarray', '',
                                         clean_level='clean',
                                         update_files=True)
->>>>>>> 551f994d
         self.rawInst.bounds = self.testInst.bounds
 
     def teardown(self):
@@ -771,21 +652,12 @@
                                          clean_level='clean',
                                          update_files=True,
                                          sim_multi_file_right=True,
-<<<<<<< HEAD
-                                         pad={'minutes':5})
-        self.rawInst = pysat.Instrument('pysat', 'testing', '',
-                                         clean_level='clean',
-                                         update_files=True,
-                                         sim_multi_file_right=True)
-        self.testInst.bounds = ('2008-01-01.nofile','2010-12-31.nofile')
-=======
                                          pad={'minutes': 5})
         self.rawInst = pysat.Instrument('pysat', 'testing', '',
                                         clean_level='clean',
                                         update_files=True,
                                         sim_multi_file_right=True)
         self.testInst.bounds = ('2008-01-01.nofile', '2010-12-31.nofile')
->>>>>>> 551f994d
         self.rawInst.bounds = self.testInst.bounds
 
 
@@ -797,21 +669,12 @@
                                          clean_level='clean',
                                          update_files=True,
                                          sim_multi_file_right=True,
-<<<<<<< HEAD
-                                         pad={'minutes':5})
-        self.rawInst = pysat.Instrument('pysat', 'testing_xarray', '',
-                                         clean_level='clean',
-                                         update_files=True,
-                                         sim_multi_file_right=True)
-        self.testInst.bounds = ('2008-01-01.nofile','2010-12-31.nofile')
-=======
                                          pad={'minutes': 5})
         self.rawInst = pysat.Instrument('pysat', 'testing_xarray', '',
                                         clean_level='clean',
                                         update_files=True,
                                         sim_multi_file_right=True)
         self.testInst.bounds = ('2008-01-01.nofile', '2010-12-31.nofile')
->>>>>>> 551f994d
         self.rawInst.bounds = self.testInst.bounds
 
 
@@ -823,21 +686,12 @@
                                          clean_level='clean',
                                          update_files=True,
                                          sim_multi_file_left=True,
-<<<<<<< HEAD
-                                         pad={'minutes':5})
-        self.rawInst = pysat.Instrument('pysat', 'testing', '',
-                                         clean_level='clean',
-                                         update_files=True,
-                                         sim_multi_file_left=True)
-        self.testInst.bounds = ('2008-01-01.nofile','2010-12-31.nofile')
-=======
                                          pad={'minutes': 5})
         self.rawInst = pysat.Instrument('pysat', 'testing', '',
                                         clean_level='clean',
                                         update_files=True,
                                         sim_multi_file_left=True)
         self.testInst.bounds = ('2008-01-01.nofile', '2010-12-31.nofile')
->>>>>>> 551f994d
         self.rawInst.bounds = self.testInst.bounds
 
 
@@ -855,19 +709,12 @@
         del self.testInst
 
     def test_data_padding(self):
-<<<<<<< HEAD
-        self.testInst.load(2009,2, verifyPad=True)
-        assert ( (self.testInst.index[0] == self.testInst.date - pds.DateOffset(minutes=5)) &
-                (self.testInst.index[-1] == self.testInst.date + pds.DateOffset(hours=23,minutes=59,seconds=59) +
-                                        pds.DateOffset(minutes=5)) )
-=======
         self.testInst.load(2009, 2, verifyPad=True)
         assert ((self.testInst.index[0] ==
                  self.testInst.date - pds.DateOffset(minutes=5)) &
                 (self.testInst.index[-1] == self.testInst.date +
                  pds.DateOffset(hours=23, minutes=59, seconds=59) +
                  pds.DateOffset(minutes=5)))
->>>>>>> 551f994d
 
     def test_yrdoy_data_padding_missing_days(self):
         self.testInst.load(2008, 1)
@@ -894,82 +741,52 @@
     def test_data_padding_next(self):
         self.testInst.load(2009, 2, verifyPad=True)
         self.testInst.next(verifyPad=True)
-<<<<<<< HEAD
-        assert ( (self.testInst.index[0] == self.testInst.date - pds.DateOffset(minutes=5)) &
-                (self.testInst.index[-1] == self.testInst.date + pds.DateOffset(hours=23,minutes=59,seconds=59) +
-                                        pds.DateOffset(minutes=5)) )
-=======
         assert ((self.testInst.index[0] == self.testInst.date -
                  pds.DateOffset(minutes=5)) &
                 (self.testInst.index[-1] == self.testInst.date +
                  pds.DateOffset(hours=23, minutes=59, seconds=59) +
                  pds.DateOffset(minutes=5)))
->>>>>>> 551f994d
 
     def test_data_padding_multi_next(self):
         """This also tests that _prev_data and _next_data cacheing"""
         self.testInst.load(2009, 2)
         self.testInst.next()
         self.testInst.next(verifyPad=True)
-<<<<<<< HEAD
-        assert ( (self.testInst.index[0] == self.testInst.date - pds.DateOffset(minutes=5)) &
-                (self.testInst.index[-1] == self.testInst.date + pds.DateOffset(hours=23,minutes=59,seconds=59) +
-                                        pds.DateOffset(minutes=5)) )
-=======
         assert ((self.testInst.index[0] == self.testInst.date -
                  pds.DateOffset(minutes=5)) &
                 (self.testInst.index[-1] == self.testInst.date +
                  pds.DateOffset(hours=23, minutes=59, seconds=59) +
                  pds.DateOffset(minutes=5)))
->>>>>>> 551f994d
 
     def test_data_padding_prev(self):
         self.testInst.load(2009, 2, verifyPad=True)
         self.testInst.prev(verifyPad=True)
         print(self.testInst.index)
-<<<<<<< HEAD
-        assert ( (self.testInst.index[0] == self.testInst.date - pds.DateOffset(minutes=5)) &
-                (self.testInst.index[-1] == self.testInst.date + pds.DateOffset(hours=23,minutes=59,seconds=59) +
-                                        pds.DateOffset(minutes=5)) )
-=======
         assert ((self.testInst.index[0] == self.testInst.date -
                  pds.DateOffset(minutes=5)) &
                 (self.testInst.index[-1] == self.testInst.date +
                  pds.DateOffset(hours=23, minutes=59, seconds=59) +
                  pds.DateOffset(minutes=5)))
->>>>>>> 551f994d
 
     def test_data_padding_multi_prev(self):
         """This also tests that _prev_data and _next_data cacheing"""
         self.testInst.load(2009, 10)
         self.testInst.prev()
         self.testInst.prev(verifyPad=True)
-<<<<<<< HEAD
-        assert ( (self.testInst.index[0] == self.testInst.date - pds.DateOffset(minutes=5)) &
-                (self.testInst.index[-1] == self.testInst.date + pds.DateOffset(hours=23,minutes=59,seconds=59) +
-                                        pds.DateOffset(minutes=5)) )
-=======
         assert ((self.testInst.index[0] == self.testInst.date -
                  pds.DateOffset(minutes=5)) &
                 (self.testInst.index[-1] == self.testInst.date +
                  pds.DateOffset(hours=23, minutes=59, seconds=59) +
                  pds.DateOffset(minutes=5)))
->>>>>>> 551f994d
 
     def test_data_padding_jump(self):
         self.testInst.load(2009, 2, verifyPad=True)
         self.testInst.load(2009, 11, verifyPad=True)
-<<<<<<< HEAD
-        assert ( (self.testInst.index[0] == self.testInst.date - pds.DateOffset(minutes=5)) &
-                (self.testInst.index[-1] == self.testInst.date + pds.DateOffset(hours=23,minutes=59,seconds=59) +
-                                        pds.DateOffset(minutes=5)) )
-=======
         assert ((self.testInst.index[0] == self.testInst.date -
                  pds.DateOffset(minutes=5)) &
                 (self.testInst.index[-1] == self.testInst.date +
                  pds.DateOffset(hours=23, minutes=59, seconds=59) +
                  pds.DateOffset(minutes=5)))
->>>>>>> 551f994d
 
     def test_data_padding_uniqueness(self):
         self.testInst.load(2009, 1, verifyPad=True)
@@ -1041,10 +858,6 @@
                                          sim_multi_file_left=True,
                                          pad={'minutes': 5},
                                          multi_file_day=True)
-<<<<<<< HEAD
-
-=======
->>>>>>> 551f994d
 
     def teardown(self):
         """Runs after every method to clean up previous testing."""
@@ -1061,10 +874,6 @@
                                          sim_multi_file_left=True,
                                          pad={'minutes': 5},
                                          multi_file_day=True)
-<<<<<<< HEAD
-
-=======
->>>>>>> 551f994d
 
     def teardown(self):
         """Runs after every method to clean up previous testing."""
