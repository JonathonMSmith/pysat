--- conflicted
+++ resolved
@@ -544,38 +544,12 @@
             assert np.all(self.testInst.index[:len1]
                           < self.testInst.index[len1:])
 
-<<<<<<< HEAD
-            # first, check for concat just before if else
-            assert np.all(self.testInst[0:len1, :] == data1.to_array()[:, :])
-            assert np.all(self.testInst[len1:, :] == data2.to_array()[:, :])
-
-            # concat together while also specifying a different concatenation
-            # dimension
-            # xarray specific functionality
-            # change name of main dim to support test for dim keyword
-            data1 = data1.rename({xarray_epoch_name: 'Epoch2'})
-            data2 = data2.rename({xarray_epoch_name: 'Epoch2'})
-
-            # concat together
-            self.testInst.data = self.testInst.concat_data(
-                [data1, data2], dim='Epoch2').rename({'Epoch2':
-                                                      xarray_epoch_name})
-            # test for concatenation
-            # Instrument.data must have a 'Epoch' index
-            self.out = len(self.testInst.index)
-            assert (self.out == len1 + len2)
-            assert (self.testInst[0:len1, :]
-                    == data1.to_array()[:, :]).all().all()
-            assert (self.testInst[len1:, :]
-                    == data2.to_array()[:, :]).all().all()
-=======
         if self.testInst.pandas_format:
             if sort_dim_toggle:
                 assert np.all(self.testInst.data.columns
                               == np.sort(data2.columns))
             else:
                 assert np.all(self.testInst.data.columns == data2.columns)
->>>>>>> fe8a2d60
 
     # -------------------------------------------------------------------------
     #
