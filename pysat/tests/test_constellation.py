#!/usr/bin/env python
# Full license can be found in License.md
# Full author list can be found in .zenodo.json file
# DOI:10.5281/zenodo.1199703
# ----------------------------------------------------------------------------
"""Unit Tests for the `constellation` class and methods."""

import datetime as dt
from io import StringIO
import logging
import pandas as pds
import pytest

import pysat
from pysat import constellations
from pysat.tests.registration_test_class import TestWithRegistration


class TestConstellationInitReg(TestWithRegistration):
    """Unit Tests for the Constellation class with registered Instruments."""

    @pytest.mark.parametrize("ikeys, ivals, ilen",
                             [(["platforms", "tags"], [["platname1"], [""]], 2),
                              (["names", "tags"], [["name2"], [""]], 2),
                              (["names"], [["name1", "name2"]], 15)])
    def test_construct_constellation(self, ikeys, ivals, ilen):
        """Test construction of a Constellation with good input."""

        # Register fake Instrument modules
        pysat.utils.registry.register(self.module_names)

        # Initalize the Constellation using the desired kwargs
        const = pysat.Constellation(
            **{ikey: ivals[i] for i, ikey in enumerate(ikeys)})

        # Test that the appropriate number of Instruments were loaded. Each
        # fake Instrument has 5 tags and 1 inst_id.
        assert len(const.instruments) == ilen
        return

    def test_all_bad_construct_constellation(self):
        """Test raises ValueError when all inputs are unregistered."""

        # Register fake Instrument modules
        pysat.utils.registry.register(self.module_names)

        # Raise ValueError
        with pytest.raises(ValueError) as verr:
            pysat.Constellation(platforms=['Executor'])

        assert str(verr).find("no registered packages match input") >= 0
        return

    def test_some_bad_construct_constellation(self):
<<<<<<< HEAD
        """Test partial load and log warning when some inputs are unregistered.
        """
=======
        """Test partial load and log warning if some inputs are unregistered."""

>>>>>>> 3f8c52ba
        # Initialize logging
        log_capture = StringIO()
        pysat.logger.addHandler(logging.StreamHandler(log_capture))
        pysat.logger.setLevel(logging.WARNING)

        # Register fake Instrument modules
        pysat.utils.registry.register(self.module_names)

        # Load the Constellation and capture log output
        const = pysat.Constellation(platforms=['Executor', 'platname1'],
                                    tags=[''])
        log_out = log_capture.getvalue()

        # Test the partial Constellation initialization
        assert len(const.instruments) == 2

        # Test the log warning
        assert log_out.find("unable to load some platforms") >= 0

        del log_capture, log_out, const
        return


<<<<<<< HEAD
class TestConstellationInit():
=======
class TestConstellationInit(object):
>>>>>>> 3f8c52ba
    """Test the Constellation class."""

    def setup(self):
        """Set up the unit test environment for each method."""

        self.instruments = constellations.single_test.instruments
        self.in_kwargs = {"instruments": self.instruments,
                          "const_module": constellations.single_test}
        self.const = None
        self.ref_time = pysat.instruments.pysat_testing._test_dates['']['']
        return

    def teardown(self):
        """Clean up the unit test environment after each method."""

        del self.const, self.instruments, self.in_kwargs, self.ref_time
        return

    @pytest.mark.parametrize("ikey,ival,ilen",
                             [("const_module", None, 1),
                              ("instruments", None, 1),
                              (None, None, 2)])
    def test_construct_constellation(self, ikey, ival, ilen):
        """Test construction of a Constellation with good input."""

        if ikey is not None:
            self.in_kwargs[ikey] = ival
        self.const = pysat.Constellation(**self.in_kwargs)
        assert len(self.const.instruments) == ilen
        return

    def test_init_constellation_bad_inst_module(self):
        """Test Constellation raises AttributeError with bad inst_module."""

        with pytest.raises(AttributeError) as aerr:
            pysat.Constellation(const_module=self.instruments)

        assert str(aerr).find("missing required attribute 'instruments'")
        return

    def test_construct_raises_noniterable_error(self):
        """Test error raised when Constellation non iterable."""

        with pytest.raises(ValueError) as verr:
            self.const = pysat.Constellation(instruments=self.instruments[0])

        assert str(verr).find("instruments argument must be list-like")
        return

    def test_construct_null(self):
        """Test that a Constellation constructed without arguments is empty."""

        self.const = pysat.Constellation()
        assert len(self.const.instruments) == 0
        return

    def test_getitem(self):
        """Test Constellation iteration through instruments attribute."""

        self.in_kwargs['const_module'] = None
        self.const = pysat.Constellation(**self.in_kwargs)
        tst_get_inst = self.const[:]
        pysat.utils.testing.assert_lists_equal(self.instruments, tst_get_inst)
        return

    def test_repr_w_inst(self):
        """Test Constellation string output with instruments loaded."""

        self.in_kwargs['const_module'] = None
        self.const = pysat.Constellation(**self.in_kwargs)
        out_str = self.const.__repr__()

        assert out_str.find("Constellation(instruments") >= 0
        return

    def test_str_w_inst(self):
        """Test Constellation string output with instruments loaded."""

        self.in_kwargs['const_module'] = None
        self.const = pysat.Constellation(**self.in_kwargs)
        out_str = self.const.__str__()

        assert out_str.find("pysat Constellation ") >= 0
        assert out_str.find("Index Platform") > 0
        return

    def test_str_wo_inst(self):
        """Test Constellation string output without instruments."""

        self.const = pysat.Constellation()
        out_str = self.const.__str__()

        assert out_str.find("pysat Constellation ") >= 0
        assert out_str.find("No assigned Instruments") > 0
        return

    @pytest.mark.parametrize("common_index,cstr", [(True, "Common"),
                                                   (False, "Full")])
    def test_str_with_data(self, common_index, cstr):
        """Test Constellation string output with loaded data."""

        self.in_kwargs["common_index"] = common_index
        self.const = pysat.Constellation(**self.in_kwargs)
        self.const.load(date=self.ref_time)
        out_str = self.const.__str__()

        assert out_str.find("pysat Constellation ") >= 0
        assert out_str.find("{:s} time range".format(cstr)) > 0
        return

    def test_single_attachment_of_custom_function(self):
        """Test successful attachment of custom function."""

        # Define a custom function
        def double_mlt(inst):
            dmlt = 2.0 * inst.data.mlt
            dmlt.name = 'double_mlt'
            inst.data[dmlt.name] = dmlt
            return

        # Initialize the constellation
        self.in_kwargs['const_module'] = None
        self.const = pysat.Constellation(**self.in_kwargs)

        # Add the custom function
        self.const.custom_attach(double_mlt, at_pos='end')
        self.const.load(date=self.ref_time)

        # Test the added value
        for inst in self.const:
            assert 'double_mlt' in inst.variables
            assert (inst['double_mlt'] == 2.0 * inst['mlt']).all()
        return


class TestConstellationFunc(object):
    """Test the Constellation class attributes and methods."""

    def setup(self):
        """Set up the unit test environment for each method."""

        self.inst = list(constellations.testing.instruments)
        self.const = pysat.Constellation(instruments=self.inst)
        self.ref_time = pysat.instruments.pysat_testing._test_dates['']['']
        self.attrs = ["platforms", "names", "tags", "inst_ids", "instruments",
                      "bounds", "empty", "empty_partial", "index_res",
                      "common_index", "date", "yr", "doy", "yesterday", "today",
                      "tomorrow", "variables"]
        return

    def teardown(self):
        """Clean up the unit test environment after each method."""

        del self.inst, self.const, self.ref_time, self.attrs
        return

    def test_has_required_attrs(self):
        """Ensure the instrument has all required attributes present."""

        for req_attr in self.attrs:
            assert hasattr(self.const, req_attr)
        return

    @pytest.mark.parametrize("test_ind", [0, 1, 2, 3])
    def test_equal_length_attrs(self, test_ind):
        """Ensure each instruments-length attribute is the correct length."""
        comp_len = len(self.const.instruments)
        assert len(getattr(self.const, self.attrs[test_ind])) == comp_len
        return

    def test_bounds_passthrough(self):
        """Ensure bounds are applied to each instrument within Constellation."""

        # Set bounds
        stop_date = self.ref_time + dt.timedelta(days=365)
        self.const.bounds = (self.ref_time, stop_date)

        # Ensure constellation reports correct dates
        assert self.const.bounds[0:2] == ([self.ref_time], [stop_date])

        # Test bounds are the same for all instruments
        for instrument in self.const:
            assert instrument.bounds == self.const.bounds
        return

    def test_empty_data_index(self):
        """Test the empty index attribute."""

        # Test the attribute with no loaded data
        assert isinstance(self.const.index, pds.Index)
        assert len(self.const.index) == 0
        return

    def test_empty_data_date(self):
        """Test the date property when no data is loaded."""

        assert self.const.date is None
        return

    def test_empty_variables(self):
        """Test the variables property when no data is loaded."""

        assert len(self.const.variables) == 0
        return

    def test_empty_flag_data_empty(self):
        """Test the status of the empty flag for unloaded data."""

        assert self.const.empty
        assert self.const.empty_partial
        return

    def test_empty_flag_data_empty_partial_load(self):
        """Test the status of the empty flag for partially loaded data."""

        # Load only one instrument and test the status flag
        self.const.instruments[0].load(date=self.ref_time)
        assert self.const.empty_partial
        assert not self.const.empty
        return

    def test_empty_flag_data_not_empty_partial_load(self):
        """Test the alt status of the empty flag for partially loaded data."""

        # Load only one instrument and test the status flag for alternate flag
        self.const.instruments[0].load(date=self.ref_time)
        assert not self.const._empty(all_inst=False)
        return

    def test_empty_flag_data_not_empty(self):
        """Test the status of the empty flag for loaded data."""

        # Load data and test the status flag
        self.const.load(date=self.ref_time)
        assert not self.const.empty
        return

    @pytest.mark.parametrize("ikwarg", [{"common_index": False},
                                        {"index_res": 60.0}])
    def test_full_data_index(self, ikwarg):
        """Test the empty index attribute."""

        # Test the attribute with loaded data
        self.const = pysat.Constellation(instruments=self.inst, **ikwarg)
        self.const.load(date=self.ref_time)
        assert isinstance(self.const.index, pds.Index)
        assert self.const.index[0] == self.ref_time

        if "index_res" in ikwarg.keys():
            assert self.const.index.freq == pds.DateOffset(
                seconds=ikwarg['index_res'])
        return

    def test_today_yesterday_and_tomorrow(self):
        """Test the correct instantiation of yesterday/today/tomorrow dates."""

        for cinst in self.const.instruments:
            assert cinst.today() == self.const.today()
            assert cinst.yesterday() == self.const.yesterday()
            assert cinst.tomorrow() == self.const.tomorrow()
        return

    def test_full_data_date(self):
        """Test the date property when no data is loaded."""

        # Test the attribute with loaded data
        self.const.load(date=self.ref_time)

        assert self.const.date == self.ref_time
        return

    def test_full_variables(self):
        """Test the variables property when no data is loaded."""

        # Test the attribute with loaded data
        self.const.load(date=self.ref_time)

        assert len(self.const.variables) > 0
        assert 'uts_pysat_testing' in self.const.variables
        assert 'x' in self.const.variables
        return

    def test_download(self):
        """Check that instruments are downloadable."""

        self.const.download(self.ref_time, self.ref_time)
        for inst in self.const.instruments:
            assert len(inst.files.files) > 0
        return

    def test_get_unique_attr_vals_bad_attr(self):
        """Test raises AttributeError for bad input value."""

        with pytest.raises(AttributeError) as aerr:
            self.const._get_unique_attr_vals('not_an_attr')

        assert str(aerr).find("does not have attribute") >= 0
        return

    def test_get_unique_attr_vals_bad_type(self):
        """Test raises AttributeError for bad input attribute type."""

        with pytest.raises(TypeError) as terr:
            self.const._get_unique_attr_vals('empty')

        assert str(terr).find("attribute is not list-like") >= 0
        return<|MERGE_RESOLUTION|>--- conflicted
+++ resolved
@@ -52,13 +52,8 @@
         return
 
     def test_some_bad_construct_constellation(self):
-<<<<<<< HEAD
-        """Test partial load and log warning when some inputs are unregistered.
-        """
-=======
         """Test partial load and log warning if some inputs are unregistered."""
 
->>>>>>> 3f8c52ba
         # Initialize logging
         log_capture = StringIO()
         pysat.logger.addHandler(logging.StreamHandler(log_capture))
@@ -82,11 +77,7 @@
         return
 
 
-<<<<<<< HEAD
-class TestConstellationInit():
-=======
 class TestConstellationInit(object):
->>>>>>> 3f8c52ba
     """Test the Constellation class."""
 
     def setup(self):
