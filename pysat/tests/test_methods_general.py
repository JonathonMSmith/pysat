"""Unit Tests for the general instrument methods."""

import datetime as dt
from os import path
import pandas as pds
import pytest

import pysat
from pysat.instruments.methods import general as gen


<<<<<<< HEAD
class TestListFiles():
=======
class TestListFiles(object):
>>>>>>> 3f8c52ba
    """Unit Tests for `pysat.instrument.methods.general.list_files`."""

    def setup(self):
        """Set up the unit test environment for each method."""

        fname = 'fake_data_{year:04d}{month:02d}{day:02d}_v05.cdf'
        self.kwargs = {'tag': '', 'inst_id': '', 'data_path': '/fake/path/',
                       'format_str': None,
                       'supported_tags': {'': {'': fname}}}
        return

    def teardown(self):
        """Clean up the unit test environment after each method."""

        del self.kwargs
        return

    @pytest.mark.parametrize("bad_key,bad_val,err_msg",
                             [("data_path", None,
                               "A directory must be passed"),
                              ("tag", "badval", "Unknown inst_id or tag"),
                              ("inst_id", "badval", "Unknown inst_id or tag")])
    def test_bad_kwarg_list_files(self, bad_key, bad_val, err_msg):
        """Test that bad kwargs raise an appropriate error."""

        self.kwargs[bad_key] = bad_val
        with pytest.raises(ValueError) as excinfo:
            gen.list_files(**self.kwargs)
        assert str(excinfo.value).find(err_msg) >= 0
        return


<<<<<<< HEAD
class TestFileCadence():
    """Unit Tests for `pysat.instrument.methods.general.is_daily_file_cadence`.
    """
=======
class TestFileCadence(object):
    """Unit Tests for `instruments.methods.general.is_daily_file_cadence`."""
>>>>>>> 3f8c52ba

    @pytest.mark.parametrize("time_kwarg, time_val, is_daily",
                             [("microseconds", 1, True), ("seconds", 1, True),
                              ("minutes", 1, True), ("hours", 1, True),
                              ("days", 1, True), ("days", 2, False)])
    def test_datetime_file_cadence(self, time_kwarg, time_val, is_daily):
        """Test `is_daily_file_cadence` with dt.datetime input."""

        in_time = dt.timedelta(**{time_kwarg: time_val})
        check_daily = gen.is_daily_file_cadence(in_time)

        assert check_daily == is_daily
        return

    @pytest.mark.parametrize("time_kwarg, time_val, is_daily",
                             [("microseconds", 1, True), ("seconds", 1, True),
                              ("minutes", 1, True), ("hours", 1, True),
                              ("days", 1, True), ("days", 2, False),
                              ("months", 1, False), ("years", 1, False)])
    def test_dateoffset_file_cadence(self, time_kwarg, time_val, is_daily):
        """Test `is_daily_file_cadence` with pds.DateOffset input."""

        in_time = pds.DateOffset(**{time_kwarg: time_val})
        check_daily = gen.is_daily_file_cadence(in_time)

        assert check_daily == is_daily
        return
<<<<<<< HEAD
=======

>>>>>>> 3f8c52ba

class TestRemoveLeadText(object):
    """Unit Tests for `pysat.instrument.methods.general.remove_leading_text`."""

<<<<<<< HEAD
class TestRemoveLeadText():
    """Unit Tests for `pysat.instrument.methods.general.remove_leading_text`."""

=======
>>>>>>> 3f8c52ba
    def setup(self):
        """Set up the unit test environment for each method."""

        # Load a test instrument
        self.testInst = pysat.Instrument('pysat', 'testing', num_samples=12,
                                         clean_level='clean')
        self.testInst.load(2009, 1)
        self.npts = len(self.testInst['uts'])
        return

    def teardown(self):
        """Clean up the unit test environment after each method."""

        del self.testInst, self.npts
        return

    def test_remove_prefix_w_bad_target(self):
<<<<<<< HEAD
        """Test that a bad target in `remove_leading_text` will raise an error.
        """
=======
        """Test that a bad target in `remove_leading_text` raises an error."""

>>>>>>> 3f8c52ba
        self.testInst['ICON_L27_Blurp'] = self.testInst['dummy1']
        with pytest.raises(ValueError) as verr:
            gen.remove_leading_text(self.testInst, target=17.5)
        assert str(verr).find('target must be a string or list of strings') >= 0
        return

    def test_remove_names_wo_target(self):
        """Test that an unspecified target leaves variable names unchanged."""

        self.testInst['ICON_L27_Blurp'] = self.testInst['dummy1']
        gen.remove_leading_text(self.testInst)

        # Check variables unchanged
        assert len(self.testInst['ICON_L27_Blurp']) == self.npts

        # Check other names untouched
        assert len(self.testInst['dummy1']) == self.npts
        return

    def test_remove_names_w_target(self):
        """Test that only names with the target prefix are changed."""

        self.testInst['ICON_L27_Blurp'] = self.testInst['dummy1']
        gen.remove_leading_text(self.testInst, target='ICON_L27')

        # Check prepended text removed
        assert len(self.testInst['_Blurp']) == self.npts

        # Check other names untouched
        assert len(self.testInst['dummy1']) == self.npts

        # Check prepended text removed from metadata
        assert '_Blurp' in self.testInst.meta.keys()
        return

    def test_remove_names_w_target_list(self):
        """Test that multiple targets can be removed via a list."""

        self.testInst['ICON_L27_Blurp'] = self.testInst['dummy1']
        self.testInst['ICON_L23_Bloop'] = self.testInst['dummy1']
        gen.remove_leading_text(self.testInst,
                                target=['ICON_L27', 'ICON_L23_B'])

        # Check prepended text removed
        assert len(self.testInst['_Blurp']) == self.npts
        assert len(self.testInst['loop']) == self.npts

        # Check other names untouched
        assert len(self.testInst['dummy1']) == self.npts

        # Check prepended text removed from metadata
        assert '_Blurp' in self.testInst.meta.keys()
        assert 'loop' in self.testInst.meta.keys()
        return


class TestRemoveLeadTextXarray(TestRemoveLeadText):
    """Unit Tests for `pysat.instrument.methods.general.remove_leading_text`.

    Note
    ----
    Includes additional xarray-specific tests.
    """

    def setup(self):
        """Set up the unit test environment for each method."""

        # Load a test instrument
        self.testInst = pysat.Instrument('pysat', 'testing2d_xarray',
                                         num_samples=12,
                                         clean_level='clean')
        self.testInst.load(2009, 1)
        self.npts = len(self.testInst['uts'])
        return

    def teardown(self):
        """Clean up the unit test environment after each method."""

        del self.testInst, self.npts
        return

    def test_remove_2D_names_w_target(self):
        """Test that 2D variables are changed appropriately."""

        gen.remove_leading_text(self.testInst, target='variable')

        # Check prepended text removed from variables
        assert '_profiles' in self.testInst.data.variables
        assert self.testInst.data['_profiles'].shape[0] == self.npts

        # Check prepended text removed from metadata
        assert '_profiles' in self.testInst.meta.keys()
        return

    def test_remove_2D_names_w_target_list(self):
        """Test that 2D variables can be modified with a target list."""

        gen.remove_leading_text(self.testInst,
                                target=['variable', 'im'])

        # Check prepended text removed from variables
        assert '_profiles' in self.testInst.data.variables
        assert self.testInst.data['_profiles'].shape[0] == self.npts
        assert 'ages' in self.testInst.data.variables

        # Check prepended text removed from metadata
        assert '_profiles' in self.testInst.meta.keys()
        assert 'ages' in self.testInst.meta.keys()
        return
<<<<<<< HEAD
=======

>>>>>>> 3f8c52ba

class TestLoadCSVData(object):
    """Unit Tests for `pysat.instrument.methods.general.load_csv_data`."""

<<<<<<< HEAD
class TestLoadCSVData():
    """Unit Tests for `pysat.instrument.methods.general.load_csv_data`."""

=======
>>>>>>> 3f8c52ba
    def setup(self):
        """Set up the unit test environment for each method."""

        # Load a test instrument
        self.csv_file = path.join(path.abspath(path.dirname(__file__)),
                                  'test_data', 'sw', 'kp', 'recent',
                                  'kp_recent_2019-03-18.txt')
        self.data_cols = ['mid_lat_Kp', 'high_lat_Kp', 'Kp']
        self.data = None
        return

    def teardown(self):
        """Clean up the unit test environment after each method."""

        del self.csv_file, self.data, self.data_cols
        return

    def eval_data_cols(self):
        """Evaluate the data columns in the output."""
        for dcol in self.data_cols:
            assert dcol in self.data.columns
        return

    def test_load_single_file(self):
        """Test the CVS data load with a single file."""

        self.data = gen.load_csv_data(self.csv_file)
        assert isinstance(self.data.index, pds.RangeIndex)
        self.eval_data_cols()
        assert len(self.data.columns) == len(self.data_cols) + 1
        return

    def test_load_file_list(self):
        """Test the CVS data load with multiple files."""

        self.data = gen.load_csv_data([self.csv_file, self.csv_file])
        assert isinstance(self.data.index, pds.Int64Index)
        self.eval_data_cols()
        assert len(self.data.columns) == len(self.data_cols) + 1
        return

    def test_load_file_with_kwargs(self):
        """Test the CVS data load with kwargs."""

        self.data = gen.load_csv_data([self.csv_file],
                                      read_csv_kwargs={"parse_dates": True,
                                                       "index_col": 0})
        assert isinstance(self.data.index, pds.DatetimeIndex)
        self.eval_data_cols()
        assert len(self.data.columns) == len(self.data_cols)
        return<|MERGE_RESOLUTION|>--- conflicted
+++ resolved
@@ -9,11 +9,7 @@
 from pysat.instruments.methods import general as gen
 
 
-<<<<<<< HEAD
-class TestListFiles():
-=======
 class TestListFiles(object):
->>>>>>> 3f8c52ba
     """Unit Tests for `pysat.instrument.methods.general.list_files`."""
 
     def setup(self):
@@ -46,14 +42,8 @@
         return
 
 
-<<<<<<< HEAD
-class TestFileCadence():
-    """Unit Tests for `pysat.instrument.methods.general.is_daily_file_cadence`.
-    """
-=======
 class TestFileCadence(object):
     """Unit Tests for `instruments.methods.general.is_daily_file_cadence`."""
->>>>>>> 3f8c52ba
 
     @pytest.mark.parametrize("time_kwarg, time_val, is_daily",
                              [("microseconds", 1, True), ("seconds", 1, True),
@@ -81,20 +71,11 @@
 
         assert check_daily == is_daily
         return
-<<<<<<< HEAD
-=======
-
->>>>>>> 3f8c52ba
+
 
 class TestRemoveLeadText(object):
     """Unit Tests for `pysat.instrument.methods.general.remove_leading_text`."""
 
-<<<<<<< HEAD
-class TestRemoveLeadText():
-    """Unit Tests for `pysat.instrument.methods.general.remove_leading_text`."""
-
-=======
->>>>>>> 3f8c52ba
     def setup(self):
         """Set up the unit test environment for each method."""
 
@@ -112,13 +93,8 @@
         return
 
     def test_remove_prefix_w_bad_target(self):
-<<<<<<< HEAD
-        """Test that a bad target in `remove_leading_text` will raise an error.
-        """
-=======
         """Test that a bad target in `remove_leading_text` raises an error."""
 
->>>>>>> 3f8c52ba
         self.testInst['ICON_L27_Blurp'] = self.testInst['dummy1']
         with pytest.raises(ValueError) as verr:
             gen.remove_leading_text(self.testInst, target=17.5)
@@ -228,20 +204,11 @@
         assert '_profiles' in self.testInst.meta.keys()
         assert 'ages' in self.testInst.meta.keys()
         return
-<<<<<<< HEAD
-=======
-
->>>>>>> 3f8c52ba
+
 
 class TestLoadCSVData(object):
     """Unit Tests for `pysat.instrument.methods.general.load_csv_data`."""
 
-<<<<<<< HEAD
-class TestLoadCSVData():
-    """Unit Tests for `pysat.instrument.methods.general.load_csv_data`."""
-
-=======
->>>>>>> 3f8c52ba
     def setup(self):
         """Set up the unit test environment for each method."""
 
