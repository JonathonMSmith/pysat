"""
tests the pysat meta object and code
"""
import pysat
import pandas as pds
from nose.tools import raises
import pysat.instruments.pysat_testing
import numpy as np


class TestBasics():
    def setup(self):
        """Runs before every method to create a clean testing setup."""
        self.meta = pysat.Meta()
        self.testInst = pysat.Instrument('pysat', 'testing',
                                         clean_level='clean')

    def teardown(self):
        """Runs after every method to clean up previous testing."""
        del self.testInst
        del self.meta

    @raises(ValueError)
    def test_setting_nonpandas_metadata(self):
        self.meta = pysat.Meta(metadata='Not a Panda')

    def test_inst_data_assign_meta_default(self):
        self.testInst.load(2009, 1)
        self.testInst['help'] = self.testInst['mlt']

        assert self.testInst.meta['help', 'long_name'] == 'help'
        assert self.testInst.meta['help', 'axis'] == 'help'
        assert self.testInst.meta['help', 'label'] == 'help'
        assert self.testInst.meta['help', 'notes'] == ''
        assert np.isnan(self.testInst.meta['help', 'fill'])
        assert np.isnan(self.testInst.meta['help', 'value_min'])
        assert np.isnan(self.testInst.meta['help', 'value_max'])
        assert self.testInst.meta['help', 'units'] == ''
        assert self.testInst.meta['help', 'desc'] == ''
        assert self.testInst.meta['help', 'scale'] == 'linear'

    def test_inst_data_assign_meta(self):
        self.testInst.load(2009, 1)
        self.testInst['help'] = {'data': self.testInst['mlt'],
                                 'units': 'V',
                                 'long_name': 'The Doors'}
        assert self.testInst.meta['help', 'long_name'] == 'The Doors'
        assert self.testInst.meta['help', 'axis'] == 'help'
        assert self.testInst.meta['help', 'label'] == 'help'
        assert self.testInst.meta['help', 'notes'] == ''
        assert np.isnan(self.testInst.meta['help', 'fill'])
        assert np.isnan(self.testInst.meta['help', 'value_min'])
        assert np.isnan(self.testInst.meta['help', 'value_max'])
        assert self.testInst.meta['help', 'units'] == 'V'
        assert self.testInst.meta['help', 'desc'] == ''
        assert self.testInst.meta['help', 'scale'] == 'linear'

    def test_inst_data_assign_meta_then_data(self):
        self.testInst.load(2009, 1)
        self.testInst['help'] = {'data': self.testInst['mlt'],
                                 'units': 'V',
                                 'long_name': 'The Doors'}
        self.testInst['help'] = self.testInst['mlt']
        assert self.testInst.meta['help', 'long_name'] == 'The Doors'
        assert self.testInst.meta['help', 'axis'] == 'help'
        assert self.testInst.meta['help', 'label'] == 'help'
        assert self.testInst.meta['help', 'notes'] == ''
        assert np.isnan(self.testInst.meta['help', 'fill'])
        assert np.isnan(self.testInst.meta['help', 'value_min'])
        assert np.isnan(self.testInst.meta['help', 'value_max'])
        assert self.testInst.meta['help', 'units'] == 'V'
        assert self.testInst.meta['help', 'desc'] == ''
        assert self.testInst.meta['help', 'scale'] == 'linear'

    def test_inst_ho_data_assign_no_meta_default(self):
        self.testInst.load(2009, 1)
        frame = pds.DataFrame({'dummy_frame1': np.arange(10),
                               'dummy_frame2': np.arange(10)},
                              columns=['dummy_frame1', 'dummy_frame2'])
        self.testInst['help'] = [frame]*len(self.testInst.data.index)

        assert 'dummy_frame1' in self.testInst.meta.ho_data['help']
        assert 'dummy_frame2' in self.testInst.meta.ho_data['help']
        assert 'dummy_frame1' in self.testInst.meta['help']['children']
        assert 'dummy_frame2' in self.testInst.meta['help']['children']
        assert self.testInst.meta['help']['children'].has_attr('units')
        assert self.testInst.meta['help']['children'].has_attr('desc')

    def test_inst_ho_data_assign_meta_default(self):
        self.testInst.load(2009, 1)
        frame = pds.DataFrame({'dummy_frame1': np.arange(10),
                               'dummy_frame2': np.arange(10)},
                              columns=['dummy_frame1', 'dummy_frame2'])
        self.testInst['help'] = {'data': [frame]*len(self.testInst.data.index),
                                 'units': 'V',
                                 'long_name': 'The Doors'}

        assert self.testInst.meta['help', 'long_name'] == 'The Doors'
        assert 'dummy_frame1' in self.testInst.meta.ho_data['help']
        assert 'dummy_frame2' in self.testInst.meta.ho_data['help']
        assert 'dummy_frame1' in self.testInst.meta['help']['children']
        assert 'dummy_frame2' in self.testInst.meta['help']['children']
        assert self.testInst.meta['help']['children'].has_attr('units')
        assert self.testInst.meta['help']['children'].has_attr('desc')

    def test_inst_ho_data_assign_meta(self):
        self.testInst.load(2009, 1)
        frame = pds.DataFrame({'dummy_frame1': np.arange(10),
                               'dummy_frame2': np.arange(10)},
                              columns=['dummy_frame1', 'dummy_frame2'])
        meta = pysat.Meta()
        meta['dummy_frame1'] = {'units': 'A'}
        meta['dummy_frame2'] = {'desc': 'nothing'}
        self.testInst['help'] = {'data': [frame]*len(self.testInst.data.index),
                                 'units': 'V',
                                 'long_name': 'The Doors',
                                 'meta': meta}

        assert self.testInst.meta['help', 'long_name'] == 'The Doors'
        assert 'dummy_frame1' in self.testInst.meta.ho_data['help']
        assert 'dummy_frame2' in self.testInst.meta.ho_data['help']
        assert 'dummy_frame1' in self.testInst.meta['help']['children']
        assert 'dummy_frame2' in self.testInst.meta['help']['children']
        assert self.testInst.meta['help']['children'].has_attr('units')
        assert self.testInst.meta['help']['children'].has_attr('desc')
        assert self.testInst.meta['help']['children']['dummy_frame1',
                                                      'units'] == 'A'
        assert self.testInst.meta['help']['children']['dummy_frame1',
                                                      'desc'] == ''
        assert self.testInst.meta['help']['children']['dummy_frame2',
                                                      'desc'] == 'nothing'

    def test_inst_ho_data_assign_meta_then_data(self):
        self.testInst.load(2009, 1)
        frame = pds.DataFrame({'dummy_frame1': np.arange(10),
                               'dummy_frame2': np.arange(10)},
                              columns=['dummy_frame1', 'dummy_frame2'])
        meta = pysat.Meta()
        meta['dummy_frame1'] = {'units': 'A'}
        meta['dummy_frame2'] = {'desc': 'nothing'}
        print('Setting original data')
        self.testInst['help'] = {'data': [frame]*len(self.testInst.data.index),
                                 'units': 'V',
                                 'long_name': 'The Doors',
                                 'meta': meta}
        self.testInst['help'] = [frame]*len(self.testInst.data.index)

        assert self.testInst.meta['help', 'long_name'] == 'The Doors'
        assert 'dummy_frame1' in self.testInst.meta.ho_data['help']
        assert 'dummy_frame2' in self.testInst.meta.ho_data['help']
        assert 'dummy_frame1' in self.testInst.meta['help']['children']
        assert 'dummy_frame2' in self.testInst.meta['help']['children']
        assert self.testInst.meta['help']['children'].has_attr('units')
        assert self.testInst.meta['help']['children'].has_attr('desc')
        assert self.testInst.meta['help']['children']['dummy_frame1',
                                                      'units'] == 'A'
        assert self.testInst.meta['help']['children']['dummy_frame1',
                                                      'desc'] == ''
        assert self.testInst.meta['help']['children']['dummy_frame2',
                                                      'desc'] == 'nothing'

    def test_inst_ho_data_assign_meta_different_labels(self):
        self.testInst.load(2009, 1)
        frame = pds.DataFrame({'dummy_frame1': np.arange(10),
                               'dummy_frame2': np.arange(10)},
                              columns=['dummy_frame1', 'dummy_frame2'])
        meta = pysat.Meta(units_label='blah', desc_label='whoknew')
        meta['dummy_frame1'] = {'blah': 'A'}
        meta['dummy_frame2'] = {'whoknew': 'nothing'}
        self.testInst['help'] = {'data': [frame]*len(self.testInst.data.index),
                                 'units': 'V',
                                 'long_name': 'The Doors',
                                 'meta': meta}

        assert self.testInst.meta['help', 'long_name'] == 'The Doors'
        assert 'dummy_frame1' in self.testInst.meta.ho_data['help']
        assert 'dummy_frame2' in self.testInst.meta.ho_data['help']
        assert 'dummy_frame1' in self.testInst.meta['help']['children']
        assert 'dummy_frame2' in self.testInst.meta['help']['children']
        assert self.testInst.meta['help']['children'].has_attr('units')
        assert self.testInst.meta['help']['children'].has_attr('desc')
        assert self.testInst.meta['help']['children']['dummy_frame1',
                                                      'units'] == 'A'
        assert self.testInst.meta['help']['children']['dummy_frame1',
                                                      'desc'] == ''
        assert self.testInst.meta['help']['children']['dummy_frame2',
                                                      'desc'] == 'nothing'

    def test_inst_assign_from_meta(self):
        self.testInst.load(2009, 1)
        self.testInst['help'] = self.testInst['mlt']
        self.testInst['help2'] = self.testInst['mlt']
        self.testInst.meta['help2'] = self.testInst.meta['help']

        assert self.testInst.meta['help2', 'long_name'] == 'help'
        assert self.testInst.meta['help2', 'axis'] == 'help'
        assert self.testInst.meta['help2', 'label'] == 'help'
        assert self.testInst.meta['help2', 'notes'] == ''
        assert np.isnan(self.testInst.meta['help2', 'fill'])
        assert np.isnan(self.testInst.meta['help2', 'value_min'])
        assert np.isnan(self.testInst.meta['help2', 'value_max'])
        assert self.testInst.meta['help2', 'units'] == ''
        assert self.testInst.meta['help2', 'desc'] == ''
        assert self.testInst.meta['help2', 'scale'] == 'linear'
        assert 'children' not in self.testInst.meta.data.columns
        assert 'help2' not in self.testInst.meta.keys_nD()

    def test_inst_assign_from_meta_w_ho(self):
        self.testInst.load(2009, 1)
        frame = pds.DataFrame({'dummy_frame1': np.arange(10),
                               'dummy_frame2': np.arange(10)},
                              columns=['dummy_frame1', 'dummy_frame2'])
        meta = pysat.Meta()
        meta['dummy_frame1'] = {'units': 'A'}
        meta['dummy_frame2'] = {'desc': 'nothing'}
        self.testInst['help'] = {'data': [frame]*len(self.testInst.data.index),
                                 'units': 'V',
                                 'long_name': 'The Doors',
                                 'meta': meta}
        self.testInst['help2'] = self.testInst['help']
        self.testInst.meta['help2'] = self.testInst.meta['help']

        assert self.testInst.meta['help'].children['dummy_frame1',
                                                   'units'] == 'A'
        assert self.testInst.meta['help2', 'long_name'] == 'The Doors'
        assert 'dummy_frame1' in self.testInst.meta.ho_data['help2']
        assert 'dummy_frame2' in self.testInst.meta.ho_data['help2']
        assert 'dummy_frame1' in self.testInst.meta['help2']['children']
        assert 'dummy_frame2' in self.testInst.meta['help2']['children']
        assert self.testInst.meta['help2']['children'].has_attr('units')
        assert self.testInst.meta['help2']['children'].has_attr('desc')
        assert self.testInst.meta['help2']['children']['dummy_frame1',
                                                       'desc'] == ''
        assert self.testInst.meta['help2']['children']['dummy_frame2',
                                                       'desc'] == 'nothing'
        assert 'children' not in self.testInst.meta.data.columns

    def test_inst_assign_from_meta_w_ho_then_update(self):
        self.testInst.load(2009, 1)
        frame = pds.DataFrame({'dummy_frame1': np.arange(10),
                               'dummy_frame2': np.arange(10)},
                              columns=['dummy_frame1', 'dummy_frame2'])
        meta = pysat.Meta()
        meta['dummy_frame1'] = {'units': 'A'}
        meta['dummy_frame2'] = {'desc': 'nothing'}
        self.testInst['help'] = {'data': [frame]*len(self.testInst.data.index),
                                 'units': 'V',
                                 'name': 'The Doors',
                                 'meta': meta}
        self.testInst['help2'] = self.testInst['help']
        self.testInst.meta['help2'] = self.testInst.meta['help']
        new_meta = self.testInst.meta['help2'].children
        new_meta['dummy_frame1'] = {'units': 'Amps',
                                    'desc': 'something',
                                    'label': 'John Wick',
                                    'axis': 'Reeves',
                                    }
        self.testInst.meta['help2'] = new_meta
        self.testInst.meta['help2'] = {'label': 'The Doors Return'}

        # print('yoyo: ', self.testInst.meta['help']['children']
        #       ['dummy_frame1', 'units'])
        assert self.testInst.meta['help']['children']['dummy_frame1',
                                                      'units'] == 'A'
        assert self.testInst.meta['help2', 'name'] == 'The Doors'
        assert self.testInst.meta['help2', 'label'] == 'The Doors Return'
        assert 'dummy_frame1' in self.testInst.meta.ho_data['help2']
        assert 'dummy_frame2' in self.testInst.meta.ho_data['help2']
        assert 'dummy_frame1' in self.testInst.meta['help2']['children']
        assert 'dummy_frame2' in self.testInst.meta['help2']['children']
        assert self.testInst.meta['help2']['children'].has_attr('units')
        assert self.testInst.meta['help2']['children'].has_attr('desc')
        assert self.testInst.meta['help2']['children']['dummy_frame1',
                                                       'desc'] == 'something'
        assert self.testInst.meta['help2']['children']['dummy_frame2',
                                                       'desc'] == 'nothing'
        assert self.testInst.meta['help2']['children']['dummy_frame1',
                                                       'units'] == 'Amps'
        assert self.testInst.meta['help2']['children']['dummy_frame1',
                                                       'label'] == 'John Wick'
        assert self.testInst.meta['help2']['children']['dummy_frame1',
                                                       'axis'] == 'Reeves'
        assert 'children' not in self.testInst.meta.data.columns

    def test_repr_call_runs(self):
        self.testInst.meta['hi'] = {'units': 'yoyo', 'long_name': 'hello'}
        print(self.testInst.meta)
        assert True

    def test_repr_call_runs_with_higher_order_data(self):
        self.meta['param1'] = {'units': 'blank', 'long_name': u'parameter1',
                               'custom1': 14, 'custom2': np.NaN,
                               'custom3': 14.5, 'custom4': u'hello'}
        self.testInst.meta['param0'] = {'units': 'basic',
                                        'long_name': 'parameter0',
                                        self.testInst.meta.fill_label: '10',
                                        'CUSTOM4': 143}
        self.testInst.meta['kiwi'] = self.meta
        print(self.testInst.meta)
        assert True

    def test_basic_pops(self):

        self.meta['new1'] = {'units': 'hey1', 'long_name': 'crew',
                             'value_min': 0, 'value_max': 1}
        self.meta['new2'] = {'units': 'hey', 'long_name': 'boo',
                             'description': 'boohoo', 'fill': 1,
                             'value_min': 0, 'value_max': 1}
        # create then assign higher order meta data
        meta2 = pysat.Meta(name_label='long_name')
        meta2['new31'] = {'units': 'hey3', 'long_name': 'crew_brew', 'fill': 1,
                          'value_min': 0, 'value_max': 1}
        self.meta['new3'] = meta2

        aa = self.meta.pop('new3')
        assert np.all(aa['children'] == meta2)
        # ensure lower metadata created when ho data assigned
        assert aa['units'] == ''
        assert aa['long_name'] == 'new3'
        m1 = self.meta['new2']
        m2 = self.meta.pop('new2')
        assert m1['children'] is None
        assert m2['children'] is None
        for key in m1.index:
            if key not in ['children']:
                assert m1[key] == m2[key]
        # make sure both have the same indexes
        assert np.all(m1.index == m2.index)

    @raises(KeyError)
    def test_basic_pops_w_bad_key(self):

        self.meta['new1'] = {'units': 'hey1', 'long_name': 'crew',
                             'value_min': 0, 'value_max': 1}
        self.meta['new2'] = {'units': 'hey', 'long_name': 'boo',
                             'description': 'boohoo', 'fill': 1,
                             'value_min': 0, 'value_max': 1}
        _ = self.meta.pop('new4')

    def test_basic_getitem_w_bad_key(self):
        try:
            self.meta['new4']
        except KeyError:
            pass

        try:
            self.meta[1]
        except NotImplementedError:
            pass

    def test_basic_equality(self):
        self.meta['new1'] = {'units': 'hey1', 'long_name': 'crew'}
        self.meta['new2'] = {'units': 'hey', 'long_name': 'boo',
                             'description': 'boohoo', 'fill': np.NaN}
        # ensure things are the same
        meta2 = self.meta.copy()
        assert (meta2 == self.meta)

        # different way to create meta object
        meta3 = pysat.Meta()
        meta3['new1'] = self.meta['new1']
        meta3['new2'] = self.meta['new2']
        assert (meta3 == self.meta)

        # make sure differences matter
        self.meta['new2'] = {'fill': 1}
        assert not (meta2 == self.meta)

    def test_basic_concat(self):
        self.meta['new1'] = {'units': 'hey1', 'long_name': 'crew'}
        self.meta['new2'] = {'units': 'hey', 'long_name': 'boo',
                             'description': 'boohoo'}
        meta2 = pysat.Meta()
        meta2['new3'] = {'units': 'hey3', 'long_name': 'crew_brew'}
        self.meta = self.meta.concat(meta2)

        assert (self.meta['new3'].units == 'hey3')

    @raises(RuntimeError)
    def test_concat_w_name_collision_strict(self):
        self.meta['new1'] = {'units': 'hey1', 'long_name': 'crew'}
        self.meta['new2'] = {'units': 'hey', 'long_name': 'boo',
                             'description': 'boohoo'}
        meta2 = pysat.Meta()
        meta2['new2'] = {'units': 'hey2', 'long_name': 'crew_brew'}
        meta2['new3'] = {'units': 'hey3', 'long_name': 'crew_brew'}
        self.meta = self.meta.concat(meta2, strict=True)

    def test_basic_concat_w_ho(self):
        self.meta['new1'] = {'units': 'hey1', 'long_name': 'crew'}
        self.meta['new2'] = {'units': 'hey', 'long_name': 'boo',
                             'description': 'boohoo'}
        meta2 = pysat.Meta()
        meta2['new3'] = {'units': 'hey3', 'long_name': 'crew_brew'}
        meta3 = pysat.Meta()
        meta3['new41'] = {'units': 'hey4', 'long_name': 'crew_brew',
                          'bob_level': 'max'}
        meta2['new4'] = meta3
        self.meta = self.meta.concat(meta2)

        assert (self.meta['new3'].units == 'hey3')
        assert (self.meta['new4'].children['new41'].units == 'hey4')

    @raises(RuntimeError)
    def test_basic_concat_w_ho_collision_strict(self):
        self.meta['new1'] = {'units': 'hey1', 'long_name': 'crew'}
        self.meta['new2'] = {'units': 'hey', 'long_name': 'boo',
                             'description': 'boohoo'}
        meta2 = pysat.Meta()
        meta2['new31'] = {'units': 'hey3', 'long_name': 'crew_brew'}
        self.meta['new3'] = meta2
        meta3 = pysat.Meta()
        meta3['new31'] = {'units': 'hey4', 'long_name': 'crew_brew',
                          'bob_level': 'max'}
        meta2['new3'] = meta3
        self.meta = self.meta.concat(meta2, strict=True)

    def test_basic_concat_w_ho_collision_not_strict(self):
        self.meta['new1'] = {'units': 'hey1', 'long_name': 'crew'}
        self.meta['new2'] = {'units': 'hey', 'long_name': 'boo',
                             'description': 'boohoo'}
        meta2 = pysat.Meta()
        meta2['new3'] = {'units': 'hey3', 'long_name': 'crew_brew'}
        meta3 = pysat.Meta()
        meta3['new41'] = {'units': 'hey4', 'long_name': 'crew_brew',
                          'bob_level': 'max'}
        meta2['new3'] = meta3
        self.meta = self.meta.concat(meta2, strict=False)

        assert self.meta['new3'].children['new41'].units == 'hey4'
        assert self.meta['new3'].children['new41'].bob_level == 'max'
        assert self.meta['new2'].units == 'hey'

    def test_basic_concat_w_ho_collisions_not_strict(self):
        self.meta['new1'] = {'units': 'hey1', 'long_name': 'crew'}
        self.meta['new2'] = {'units': 'hey', 'long_name': 'boo',
                             'description': 'boohoo'}
        meta2 = pysat.Meta()
        meta2['new31'] = {'units': 'hey3', 'long_name': 'crew_brew'}
        self.meta['new3'] = meta2
        meta3 = pysat.Meta()
        meta3['new31'] = {'units': 'hey4', 'long_name': 'crew_brew',
                          'bob_level': 'max'}
        meta2['new3'] = meta3
        self.meta = self.meta.concat(meta2, strict=False)

        assert self.meta['new3'].children['new31'].units == 'hey4'
        assert self.meta['new3'].children['new31'].bob_level == 'max'
        assert self.meta['new2'].units == 'hey'

    def test_basic_meta_assignment(self):
        self.meta['new'] = {'units': 'hey', 'long_name': 'boo'}
        assert (self.meta['new'].units == 'hey')
        assert (self.meta['new'].long_name == 'boo')

    def test_basic_meta_assignment_w_Series(self):
        self.meta['new'] = pds.Series({'units': 'hey', 'long_name': 'boo'})
        assert (self.meta['new'].units == 'hey')
        assert (self.meta['new'].long_name == 'boo')

    def test_multiple_meta_assignment(self):
        self.meta[['new', 'new2']] = {'units': ['hey', 'hey2'],
                                      'long_name': ['boo', 'boo2']}
        assert self.meta['new'].units == 'hey'
        assert self.meta['new'].long_name == 'boo'
        assert self.meta['new2'].units == 'hey2'
        assert self.meta['new2'].long_name == 'boo2'

    def test_multiple_meta_retrieval(self):
        self.meta[['new', 'new2']] = {'units': ['hey', 'hey2'],
                                      'long_name': ['boo', 'boo2']}
        self.meta[['new', 'new2']]
        self.meta[['new', 'new2'],:]
        self.meta[:, 'units']
        self.meta['new',('units','long_name')]

    def test_multiple_meta_ho_data_retrieval(self):
        meta = pysat.Meta()
        meta['dm'] = {'units': 'hey', 'long_name': 'boo'}
        meta['rpa'] = {'units': 'crazy', 'long_name': 'boo_whoo'}
        self.meta[['higher', 'lower']] = {'meta': [meta, None],
                                          'units': [None, 'boo'],
                                          'long_name': [None, 'boohoo']}
        assert self.meta['lower'].units == 'boo'
        assert self.meta['lower'].long_name == 'boohoo'
        assert self.meta['higher'].children == meta
        self.meta['higher',('axis','scale')]


    @raises(ValueError)
    def test_multiple_meta_assignment_error(self):
        self.meta[['new', 'new2']] = {'units': ['hey', 'hey2'],
                                      'long_name': ['boo']}
        assert self.meta['new'].units == 'hey'
        assert self.meta['new'].long_name == 'boo'
        assert self.meta['new2'].units == 'hey2'
        assert self.meta['new2'].long_name == 'boo2'

    def test_replace_meta_units(self):
        self.meta['new'] = {'units': 'hey', 'long_name': 'boo'}
        self.meta['new'] = {'units': 'yep'}
        assert (self.meta['new'].units == 'yep')
        assert (self.meta['new'].long_name == 'boo')

    def test_replace_meta_long_name(self):
        self.meta['new'] = {'units': 'hey', 'long_name': 'boo'}
        self.meta['new'] = {'long_name': 'yep'}
        assert (self.meta['new'].units == 'hey')
        assert (self.meta['new'].long_name == 'yep')

    def test_add_additional_metadata_types(self):
        self.meta['new'] = {'units': 'hey', 'long_name': 'boo',
                            'description': 'boohoo'}

        assert (self.meta['new'].units == 'hey')
        assert (self.meta['new'].long_name == 'boo')
        assert (self.meta['new'].description == 'boohoo')

    def test_add_meta_then_add_additional_metadata_types(self):
        self.meta['new'] = {'units': 'hey', 'long_name': 'crew'}
        self.meta['new'] = {'units': 'hey', 'long_name': 'boo',
                            'description': 'boohoo'}

        assert self.meta['new'].units == 'hey'
        assert self.meta['new'].long_name == 'boo'
        assert self.meta['new'].description == 'boohoo'

    def test_add_meta_with_custom_then_add_additional_metadata_types(self):
        self.meta['new'] = {'units': 'hey', 'long_name': 'crew',
                            'description': 'boohoo'}
        self.meta['new'] = {'units': 'hey2', 'long_name': 'boo'}
        self.meta['new2'] = {'units': 'heyy', 'long_name': 'hoo'}
        self.meta['new3'] = {'units': 'hey3', 'long_name': 'crew3',
                             'description': 'boohoo3'}
        assert self.meta['new'].units == 'hey2'
        assert self.meta['new'].long_name == 'boo'
        assert self.meta['new'].description == 'boohoo'
        assert self.meta['new3'].description == 'boohoo3'
        assert self.meta['new2'].long_name == 'hoo'

    def test_add_meta_then_add_different_additional_metadata_types(self):
        self.meta['new1'] = {'units': 'hey1', 'long_name': 'crew'}
        self.meta['new2'] = {'units': 'hey', 'long_name': 'boo',
                             'description': 'boohoo'}
        assert self.meta['new2'].units == 'hey'
        assert self.meta['new2'].long_name == 'boo'
        assert self.meta['new2'].description == 'boohoo'
        assert self.meta['new1'].units == 'hey1'
        assert self.meta['new1'].long_name == 'crew'
        assert np.isnan(self.meta['new1'].description)

    def test_add_meta_then_partially_add_additional_metadata_types(self):
        self.meta['new'] = {'units': 'hey', 'long_name': 'crew'}
        self.meta['new'] = {'long_name': 'boo', 'description': 'boohoo'}

        assert self.meta['new'].units == 'hey'
        assert self.meta['new'].long_name == 'boo'
        assert self.meta['new'].description == 'boohoo'

    def test_meta_equality(self):

        assert self.testInst.meta == self.testInst.meta

    def test_false_meta_equality(self):

        assert not (self.testInst.meta == self.testInst)

    def test_equality_with_higher_order_meta(self):
        self.meta = pysat.Meta()
        meta = pysat.Meta()
        meta['dm'] = {'units': 'hey', 'long_name': 'boo'}
        meta['rpa'] = {'units': 'crazy', 'long_name': 'boo_whoo'}
        self.meta['higher'] = meta
        meta2 = pysat.Meta()
        meta2['dm'] = {'units': 'hey', 'long_name': 'boo'}
        meta2['rpa'] = {'units': 'crazy', 'long_name': 'boo_whoo'}
        meta3 = pysat.Meta()
        meta3['higher'] = meta2
        assert meta3 == self.meta
        assert self.meta == meta3

    def test_inequality_with_higher_order_meta(self):
        self.meta = pysat.Meta()
        meta = pysat.Meta()
        meta['dm'] = {'units': 'hey', 'long_name': 'boo', 'radn': 'raiden'}
        meta['rpa'] = {'units': 'crazy', 'long_name': 'boo_whoo'}
        self.meta['higher'] = meta
        meta2 = pysat.Meta()
        meta2['dm'] = {'units': 'hey', 'long_name': 'boo'}
        meta2['rpa'] = {'units': 'crazy', 'long_name': 'boo_whoo'}
        meta3 = pysat.Meta()
        meta3['higher'] = meta2
        assert not (meta3 == self.meta)
        assert not (self.meta == meta3)

    def test_inequality_with_higher_order_meta2(self):
        self.meta = pysat.Meta()
        meta = pysat.Meta()
        meta['dm'] = {'units': 'hey2', 'long_name': 'boo'}
        meta['rpa'] = {'units': 'crazy', 'long_name': 'boo_whoo'}
        self.meta['higher'] = meta
        meta2 = pysat.Meta()
        meta2['dm'] = {'units': 'hey', 'long_name': 'boo'}
        meta2['rpa'] = {'units': 'crazy', 'long_name': 'boo_whoo'}
        meta3 = pysat.Meta()
        meta3['higher'] = meta2

        assert not (meta3 == self.meta)
        assert not (self.meta == meta3)

    def test_inequality_with_higher_order_meta3(self):
        self.meta = pysat.Meta()
        meta = pysat.Meta()
        meta['dm'] = {'units': 'hey', 'long_name': 'boo'}
        meta['rpa'] = {'units': 'crazy', 'long_name': 'boo_whoo'}
        self.meta['higher'] = meta
        self.meta['lower'] = {'units': 'yoyooy'}
        meta2 = pysat.Meta()
        meta2['dm'] = {'units': 'hey', 'long_name': 'boo'}
        meta2['rpa'] = {'units': 'crazy', 'long_name': 'boo_whoo'}
        meta3 = pysat.Meta()
        meta3['higher'] = meta2

        assert not (meta3 == self.meta)
        assert not (self.meta == meta3)

    def test_assign_higher_order_meta(self):
        meta = pysat.Meta()
        meta['dm'] = {'units': 'hey', 'long_name': 'boo'}
        meta['rpa'] = {'units': 'crazy', 'long_name': 'boo_whoo'}
        self.meta['higher'] = meta

    def test_assign_higher_order_meta_from_dict(self):
        meta = pysat.Meta()
        meta['dm'] = {'units': 'hey', 'long_name': 'boo'}
        meta['rpa'] = {'units': 'crazy', 'long_name': 'boo_whoo'}
        self.meta['higher'] = {'meta': meta}

    def test_assign_higher_order_meta_from_dict_correct(self):
        meta = pysat.Meta()
        meta['dm'] = {'units': 'hey', 'long_name': 'boo'}
        meta['rpa'] = {'units': 'crazy', 'long_name': 'boo_whoo'}
        self.meta['higher'] = {'meta': meta}
        assert self.meta['higher'].children == meta

    def test_assign_higher_order_meta_from_dict_w_multiple(self):
        meta = pysat.Meta()
        meta['dm'] = {'units': 'hey', 'long_name': 'boo'}
        meta['rpa'] = {'units': 'crazy', 'long_name': 'boo_whoo'}
        self.meta[['higher', 'lower']] = {'meta': [meta, None],
                                          'units': [None, 'boo'],
                                          'long_name': [None, 'boohoo']}
        assert self.meta['lower'].units == 'boo'
        assert self.meta['lower'].long_name == 'boohoo'
        assert self.meta['higher'].children == meta

    def test_assign_higher_order_meta_from_dict_w_multiple_2(self):
        meta = pysat.Meta()
        meta['dm'] = {'units': 'hey', 'long_name': 'boo'}
        meta['rpa'] = {'units': 'crazy', 'long_name': 'boo_whoo'}
        self.meta[['higher', 'lower', 'lower2']] = \
            {'meta': [meta, None, meta],
             'units': [None, 'boo', None],
             'long_name': [None, 'boohoo', None]}
        assert self.meta['lower'].units == 'boo'
        assert self.meta['lower'].long_name == 'boohoo'
        assert self.meta['higher'].children == meta

    def test_create_new_metadata_from_old(self):
        meta = pysat.Meta()
        meta['dm'] = {'units': 'hey', 'long_name': 'boo'}
        meta['rpa'] = {'units': 'crazy', 'long_name': 'boo_whoo'}
        self.meta[['higher', 'lower', 'lower2']] = \
            {'meta': [meta, None, meta],
             'units': [None, 'boo', None],
             'long_name': [None, 'boohoo', None],
             'fill': [1, 1, 1],
             'value_min': [0, 0, 0],
             'value_max': [1, 1, 1]}
        meta2 = pysat.Meta(metadata=self.meta.data)
        m1 = meta2['lower']
        m2 = self.meta['lower']
        assert m1['children'] is None
        assert m2['children'] is None
        for key in m1.index:
            if key not in ['children']:
                assert m1[key] == m2[key]
        # make sure both have the same indexes
        assert np.all(m1.index == m2.index)
        # command below doesn't work because 'children' is None
        # assert np.all(meta2['lower'] == self.meta['lower'])

    def test_replace_meta_units_list(self):
        self.meta['new'] = {'units': 'hey', 'long_name': 'boo'}
        self.meta['new2'] = {'units': 'hey2', 'long_name': 'boo2'}
        self.meta[['new2', 'new']] = {'units': ['yeppers', 'yep']}
        assert self.meta['new'].units == 'yep'
        assert self.meta['new'].long_name == 'boo'
        assert self.meta['new2'].units == 'yeppers'
        assert self.meta['new2'].long_name == 'boo2'

    def test_meta_repr_functions(self):
        self.testInst.meta['new'] = {'units': 'hey', 'long_name': 'boo'}
        self.testInst.meta['new2'] = {'units': 'hey2', 'long_name': 'boo2'}
        print(self.testInst.meta)
        # if it doesn't produce an error, we presume it works
        # how do you test a print??
        assert True

    def test_meta_csv_load(self):
        import os
        name = os.path.join(pysat.__path__[0], 'tests', 'cindi_ivm_meta.txt')
        mdata = pysat.Meta.from_csv(name=name,  na_values=[],  # index_col=2,
                                    keep_default_na=False,
                                    col_names=['name', 'long_name', 'idx',
                                               'units', 'description'])
        check = []
        # print(mdata['yrdoy'])
        check.append(mdata['yrdoy'].long_name == 'Date')
        check.append(mdata['unit_mer_z'].long_name ==
                     'Unit Vector - Meridional Dir - S/C z')
        check.append(mdata['iv_mer'].description ==
                     'Constructed using IGRF mag field.')
        assert np.all(check)

    # assign multiple values to default
    def test_multiple_input_names_null_value(self):
        self.meta[['test1', 'test2']] = {}
        check1 = self.meta['test1', 'units'] == ''
        check2 = self.meta['test2', 'long_name'] == 'test2'
        assert check1 & check2

    def test_multiple_input_names_null_value_preexisting_values(self):
        self.meta[['test1', 'test2']] = {'units': ['degrees', 'hams'],
                                         'long_name': ['testing', 'further']}
        self.meta[['test1', 'test2']] = {}
        check1 = self.meta['test1', 'units'] == 'degrees'
        check2 = self.meta['test2', 'long_name'] == 'further'
        assert check1 & check2

    # test behaviors related to case changes, 'units' vs 'Units'
    def test_assign_Units(self):
        self.meta = pysat.Meta(units_label='Units', name_label='Long_Name')
        self.meta['new'] = {'Units': 'hey', 'Long_Name': 'boo'}
        self.meta['new2'] = {'Units': 'hey2', 'Long_Name': 'boo2'}

        assert ((self.meta['new'].Units == 'hey') &
                (self.meta['new'].Long_Name == 'boo') &
                (self.meta['new2'].Units == 'hey2') &
                (self.meta['new2'].Long_Name == 'boo2'))

    @raises(AttributeError)
    def test_assign_Units_no_units(self):
        self.meta = pysat.Meta(units_label='Units', name_label='Long_Name')
        self.meta['new'] = {'Units': 'hey', 'Long_Name': 'boo'}
        self.meta['new2'] = {'Units': 'hey2', 'Long_Name': 'boo2'}
        self.meta['new'].units

    def test_get_Units_wrong_case(self):
        self.meta = pysat.Meta(units_label='Units', name_label='Long_Name')
        self.meta['new'] = {'Units': 'hey', 'Long_Name': 'boo'}
        self.meta['new2'] = {'Units': 'hey2', 'Long_Name': 'boo2'}

        assert ((self.meta['new', 'units'] == 'hey') &
                (self.meta['new', 'long_name'] == 'boo') &
                (self.meta['new2', 'units'] == 'hey2') &
                (self.meta['new2', 'long_name'] == 'boo2'))

    def test_set_Units_wrong_case(self):
        self.meta = pysat.Meta(units_label='Units', name_label='Long_Name')
        self.meta['new'] = {'units': 'hey', 'long_name': 'boo'}
        self.meta['new2'] = {'units': 'hey2', 'long_name': 'boo2'}

        assert self.meta['new'].Units == 'hey'
        assert self.meta['new'].Long_Name == 'boo'
        assert self.meta['new2'].Units == 'hey2'
        assert self.meta['new2'].Long_Name == 'boo2'

    def test_repeated_set_Units_wrong_case(self):
        self.meta = pysat.Meta(units_label='Units', name_label='Long_Name')
        for i in np.arange(10):
            self.meta['new'] = {'units': 'hey%d' % i, 'long_name': 'boo%d' % i}
            self.meta['new_%d' % i] = {'units': 'hey%d' % i,
                                       'long_name': 'boo%d' % i}

        for i in np.arange(10):
            self.meta['new_5'] = {'units': 'hey%d' % i,
                                  'long_name': 'boo%d' % i}
            self.meta['new_%d' % i] = {'units': 'heyhey%d' % i,
                                       'long_name': 'booboo%d' % i}

        assert self.meta['new'].Units == 'hey9'
        assert self.meta['new'].Long_Name == 'boo9'
        assert self.meta['new_9'].Units == 'heyhey9'
        assert self.meta['new_9'].Long_Name == 'booboo9'
        assert self.meta['new_5'].Units == 'hey9'
        assert self.meta['new_5'].Long_Name == 'boo9'

    def test_change_Units_and_Name_case(self):
        self.meta = pysat.Meta(units_label='units', name_label='long_name')
        self.meta['new'] = {'units': 'hey', 'long_name': 'boo'}
        self.meta['new2'] = {'units': 'hey2', 'long_name': 'boo2'}
        self.meta.units_label = 'Units'
        self.meta.name_label = 'Long_Name'
        assert ((self.meta['new'].Units == 'hey') &
                (self.meta['new'].Long_Name == 'boo') &
                (self.meta['new2'].Units == 'hey2') &
                (self.meta['new2'].Long_Name == 'boo2'))

    def test_change_Units_and_Name_case_w_ho(self):
        self.meta = pysat.Meta(units_label='units', name_label='long_Name')
        meta2 = pysat.Meta(units_label='units', name_label='long_Name')
        meta2['new21'] = {'units': 'hey2', 'long_name': 'boo2'}
        self.meta['new'] = {'units': 'hey', 'long_name': 'boo'}
        self.meta['new2'] = meta2
        self.meta.units_label = 'Units'
        self.meta.name_label = 'Long_Name'
        assert ((self.meta['new'].Units == 'hey') &
                (self.meta['new'].Long_Name == 'boo') &
                (self.meta['new2'].children['new21'].Units == 'hey2') &
                (self.meta['new2'].children['new21'].Long_Name == 'boo2'))

    @raises(AttributeError)
    def test_change_Units_and_Name_case_w_ho_wrong_case(self):
        self.meta = pysat.Meta(units_label='units', name_label='long_Name')
        meta2 = pysat.Meta(units_label='units', name_label='long_Name')
        meta2['new21'] = {'units': 'hey2', 'long_name': 'boo2'}
        self.meta['new'] = {'units': 'hey', 'long_name': 'boo'}
        self.meta['new2'] = meta2
        self.meta.units_label = 'Units'
        self.meta.name_label = 'Long_Name'
        assert ((self.meta['new'].units == 'hey') &
                (self.meta['new'].long_name == 'boo') &
                (self.meta['new2'].children['new21'].units == 'hey2') &
                (self.meta['new2'].children['new21'].long_name == 'boo2'))

    def test_contains_case_insensitive(self):
        self.meta['new'] = {'units': 'hey', 'long_name': 'boo'}
        self.meta['new2'] = {'units': 'hey2', 'long_name': 'boo2'}
        assert ('new2' in self.meta)
        assert ('NEW2' in self.meta)

    def test_contains_case_insensitive_w_ho(self):
        self.meta['new'] = {'units': 'hey', 'long_name': 'boo'}
        meta2 = pysat.Meta()
        meta2['new21'] = {'units': 'hey2', 'long_name': 'boo2'}
        self.meta['new2'] = meta2
        assert ('new2' in self.meta)
        assert ('NEW2' in self.meta)
        assert not ('new21' in self.meta)
        assert not ('NEW21' in self.meta)

    def test_get_variable_name_case_preservation(self):
        self.meta['new'] = {'units': 'hey', 'long_name': 'boo'}
        self.meta['NEW2'] = {'units': 'hey2', 'long_name': 'boo2'}

        assert ('NEW2' == self.meta.var_case_name('new2'))
        assert ('NEW2' == self.meta.var_case_name('nEw2'))
        assert ('NEW2' == self.meta.var_case_name('neW2'))
        assert ('NEW2' == self.meta.var_case_name('NEW2'))

    def test_get_attribute_name_case_preservation(self):
        self.meta['new'] = {'units': 'hey', 'long_name': 'boo'}
        self.meta['NEW2'] = {'units': 'hey2', 'long_name': 'boo2',
                             'YoYoYO': 'yolo'}
        self.meta['new'] = {'yoyoyo': 'YOLO'}

        assert (self.meta['new', 'yoyoyo'] == 'YOLO')
        assert (self.meta['new', 'YoYoYO'] == 'YOLO')
        assert (self.meta['new2', 'yoyoyo'] == 'yolo')
        assert (self.meta['new2', 'YoYoYO'] == 'yolo')

    def test_get_attribute_name_case_preservation_w_higher_order(self):
        self.meta['new'] = {'units': 'hey', 'long_name': 'boo'}
        meta2 = pysat.Meta()
        meta2['NEW21'] = {'units': 'hey2', 'long_name': 'boo2',
                          'YoYoYO': 'yolo'}
        self.meta['NEW2'] = meta2
        self.meta['new'] = {'yoyoyo': 'YOLO'}

        assert (self.meta.attr_case_name('YoYoYo') == 'YoYoYO')
        assert (self.meta['new', 'yoyoyo'] == 'YOLO')
        assert (self.meta['new', 'YoYoYO'] == 'YOLO')
        assert (self.meta['new2'].children['new21', 'yoyoyo'] == 'yolo')
        assert (self.meta['new2'].children['new21', 'YoYoYO'] == 'yolo')
        assert (self.meta['new2'].children.attr_case_name('YoYoYo') ==
                'YoYoYO')

    def test_get_attribute_name_case_preservation_w_higher_order_2(self):
        self.meta['new'] = {'units': 'hey', 'long_name': 'boo'}
        meta2 = pysat.Meta()
        meta2['NEW21'] = {'units': 'hey2', 'long_name': 'boo2',
                          'YoYoYO': 'yolo'}
        self.meta['NEW2'] = meta2
        self.meta['NEW'] = {'yoyoyo': 'YOLO'}

        assert (self.meta.attr_case_name('YoYoYo') == 'YoYoYO')
        assert (self.meta['new', 'yoyoyo'] == 'YOLO')
        assert (self.meta['NEW', 'YoYoYO'] == 'YOLO')
        assert (self.meta['new2'].children['new21', 'yoyoyo'] == 'yolo')
        assert (self.meta['new2'].children['new21', 'YoYoYO'] == 'yolo')
        assert (self.meta['new2'].children.attr_case_name('YoYoYo') ==
                'YoYoYO')

    def test_get_attribute_name_case_preservation_w_higher_order_reverse_order(self):
        self.meta['new'] = {'units': 'hey', 'long_name': 'boo'}
        meta2 = pysat.Meta()
        meta2['NEW21'] = {'units': 'hey2', 'long_name': 'boo2',
                          'YoYoYO': 'yolo'}
        self.meta['new'] = {'yoyoyo': 'YOLO'}
        self.meta['NEW2'] = meta2

        assert (self.meta.attr_case_name('YoYoYo') == 'yoyoyo')
        assert (self.meta['new', 'yoyoyo'] == 'YOLO')
        assert (self.meta['new', 'YoYoYO'] == 'YOLO')
        assert (self.meta['new2'].children['new21', 'yoyoyo'] == 'yolo')
        assert (self.meta['new2'].children['new21', 'YoYoYO'] == 'yolo')
        assert (self.meta['new2'].children.attr_case_name('YoYoYo') ==
                'yoyoyo')

    def test_has_attr_name_case_preservation_w_higher_order_reverse_order(self):
        self.meta['new'] = {'units': 'hey', 'long_name': 'boo'}
        meta2 = pysat.Meta()
        meta2['NEW21'] = {'units': 'hey2', 'long_name': 'boo2',
                          'YoYoYO': 'yolo'}
        self.meta['new'] = {'yoyoyo': 'YOLO'}
        self.meta['NEW2'] = meta2

        assert (self.meta.has_attr('YoYoYo'))
        assert (self.meta.has_attr('yoyoyo'))
        assert not (self.meta.has_attr('YoYoYyo'))

    def test_has_attr_name_case_preservation_w_higher_order(self):
        self.meta['new'] = {'units': 'hey', 'long_name': 'boo'}
        meta2 = pysat.Meta()
        meta2['NEW21'] = {'units': 'hey2', 'long_name': 'boo2',
                          'YoYoYO': 'yolo'}
        self.meta['NEW2'] = meta2

        assert not (self.meta.has_attr('YoYoYo'))
        assert not (self.meta.has_attr('yoyoyo'))
        assert not (self.meta.has_attr('YoYoYyo'))

    # check support on case preservation, but case insensitive
    def test_replace_meta_units_list_weird_case(self):
        self.meta['new'] = {'units': 'hey', 'long_name': 'boo'}
        self.meta['new2'] = {'units': 'hey2', 'long_name': 'boo2'}
        self.meta[['NEW2', 'new']] = {'units': ['yeppers', 'yep']}

        assert (self.meta['new'].units == 'yep')
        assert (self.meta['new'].long_name == 'boo')
        assert (self.meta['new2'].units == 'yeppers')
        assert (self.meta['new2'].long_name == 'boo2')

    # Test the attribute transfer function
    def test_transfer_attributes_to_instrument(self):
        self.meta.new_attribute = 'hello'
        self.meta._yo_yo = 'yo yo'
        self.meta.date = None
        self.meta.transfer_attributes_to_instrument(self.testInst)

        assert self.testInst.new_attribute == 'hello'

    # ensure leading hyphens are dropped
    @raises(AttributeError)
    def test_transfer_attributes_to_instrument_leading_(self):
        self.meta.new_attribute = 'hello'
        self.meta._yo_yo = 'yo yo'
        self.meta.date = None
        self.meta.transfer_attributes_to_instrument(self.testInst)
        self.testInst._yo_yo == 'yo yo'

    # ensure leading hyphens are dropped
    @raises(AttributeError)
    def test_transfer_attributes_to_instrument_leading__(self):
        self.meta.new_attribute = 'hello'
        self.meta.__yo_yo = 'yo yo'
        self.meta.date = None
        self.meta.transfer_attributes_to_instrument(self.testInst)
        self.testInst.__yo_yo == 'yo yo'

<<<<<<< HEAD
    # ensure meta attributes aren't transfered
    def test_transfer_attributes_to_instrument_no_meta_attr(self):
        self.meta.new_attribute = 'hello'
        self.meta._yo_yo = 'yo yo'
        self.meta.date = None
        self.meta.transfer_attributes_to_instrument(self.testInst)
        assert 'ho_data' not in dir(self.testInst)

=======
>>>>>>> 22051bd1
    @raises(RuntimeError)
    def test_transfer_attributes_to_instrument_strict_names(self):
        self.meta.new_attribute = 'hello'
        self.meta._yo_yo = 'yo yo'
        self.meta.jojo_beans = 'yep!'
        self.meta.name = 'Failure!'
        self.meta.date = 'yo yo2'
        self.testInst.load(2009, 1)
        self.testInst.jojo_beans = 'nope!'
        self.meta.transfer_attributes_to_instrument(self.testInst,
                                                    strict_names=True)

    def test_merge_meta(self):
        self.meta['new'] = {'units': 'hey', 'long_name': 'boo'}
        meta2 = pysat.Meta()
        meta2['NEW21'] = {'units': 'hey2', 'long_name': 'boo2',
                          'YoYoYO': 'yolo'}
        self.meta.merge(meta2)

        assert (self.meta['new'].units == 'hey')
        assert (self.meta['new'].long_name == 'boo')
        assert (self.meta['NEW21'].units == 'hey2')
        assert (self.meta['NEW21'].long_name == 'boo2')
        assert (self.meta['NEW21'].YoYoYO == 'yolo')

    def test_drop_meta(self):
        self.meta['new'] = {'units': 'hey', 'long_name': 'boo'}
        self.meta['NEW21'] = {'units': 'hey2', 'long_name': 'boo2',
                              'YoYoYO': 'yolo'}
        self.meta.drop(['new'])

        assert not ('new' in self.meta.data.index)
        assert (self.meta['NEW21'].units == 'hey2')
        assert (self.meta['NEW21'].long_name == 'boo2')
        assert (self.meta['NEW21'].YoYoYO == 'yolo')

    def test_keep_meta(self):
        self.meta['new'] = {'units': 'hey', 'long_name': 'boo'}
        self.meta['NEW21'] = {'units': 'hey2', 'long_name': 'boo2',
                              'YoYoYO': 'yolo'}
        self.meta.keep(['new21'])

        assert not ('new' in self.meta.data.index)
        assert (self.meta['NEW21'].units == 'hey2')
        assert (self.meta['NEW21'].long_name == 'boo2')
        assert (self.meta['NEW21'].YoYoYO == 'yolo')<|MERGE_RESOLUTION|>--- conflicted
+++ resolved
@@ -979,17 +979,6 @@
         self.meta.transfer_attributes_to_instrument(self.testInst)
         self.testInst.__yo_yo == 'yo yo'
 
-<<<<<<< HEAD
-    # ensure meta attributes aren't transfered
-    def test_transfer_attributes_to_instrument_no_meta_attr(self):
-        self.meta.new_attribute = 'hello'
-        self.meta._yo_yo = 'yo yo'
-        self.meta.date = None
-        self.meta.transfer_attributes_to_instrument(self.testInst)
-        assert 'ho_data' not in dir(self.testInst)
-
-=======
->>>>>>> 22051bd1
     @raises(RuntimeError)
     def test_transfer_attributes_to_instrument_strict_names(self):
         self.meta.new_attribute = 'hello'
