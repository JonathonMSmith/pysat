from __future__ import print_function
from __future__ import absolute_import

import pandas as pds
import numpy as np
import copy
# python 2/3 compatibility
try:
    basestring
except NameError:
    #print ('setting basestring')
    basestring = str

from pysat import DataFrame, Series, datetime, Panel

def computational_form(data):
    """
    Input Series of numbers, Series, or DataFrames repackaged
    for calculation.

    Parameters
    ----------
    data : pandas.Series
        Series of numbers, Series, DataFrames

    Returns
    -------
    pandas.Series, DataFrame, or Panel
        repacked data, aligned by indices, ready for calculation
    """

    if isinstance(data.iloc[0], DataFrame):
        dslice = Panel.from_dict(dict([(i,data.iloc[i])
                                       for i in xrange(len(data))]))
    elif isinstance(data.iloc[0], Series):
        dslice = DataFrame(data.tolist())
        dslice.index = data.index
    else:
        dslice = data
    return dslice

def set_data_dir(path=None, store=None):
    """
    Set the top level directory pysat uses to look for data and reload.

    Parameters
    ----------
    path : string
        valid path to directory pysat uses to look for data
    store : bool
        if True, store data directory for future runs
    """
    import sys
    import os
    import pysat
    if sys.version_info[0] >= 3:
        if sys.version_info[1] < 4:
            import imp
            re_load = imp.reload
        else:
            import importlib
            re_load = importlib.reload
    else:
        re_load = reload
    if store is None:
        store = True    
    if os.path.isdir(path):
        if store:
            with open(os.path.join(os.path.expanduser('~'), '.pysat',
                                   'data_path.txt'), 'w') as f:
                f.write(path)
        pysat.data_dir = path
        pysat._files = re_load(pysat._files)
        pysat._instrument = re_load(pysat._instrument)
    else:
        raise ValueError('Path does not lead to a valid directory.')

<<<<<<< HEAD

def load_netcdf4(fnames=None, strict_meta=False, file_format=None,
                 epoch_name='epoch', units_label='units',
                 name_label='long_name'): # unix_time=False, **kwargs):
=======
def load_netcdf4(fnames=None, strict_meta=False, file_format=None, epoch_name='Epoch',
                 units_label='units', name_label='long_name'):
                    # unix_time=False, **kwargs):
>>>>>>> afdd6509
    """Load netCDF-3/4 file produced by pysat.

    Parameters
    ----------
    fnames : string or array_like of strings
        filenames to load
    strict_meta : boolean
        check if metadata across fnames is the same
    file_format : string
        file_format keyword passed to netCDF4 routine
        NETCDF3_CLASSIC, NETCDF3_64BIT, NETCDF4_CLASSIC, and NETCDF4
<<<<<<< HEAD
=======

    Returns
    --------
    out : pandas.core.frame.DataFrame
        DataFrame output
    mdata : pysat._meta.Meta
        Meta data
>>>>>>> afdd6509
    """
    import netCDF4
    import string
    import pysat

    if fnames is None:
        raise ValueError("Must supply a filename/list of filenames")
    if isinstance(fnames, basestring): 
        fnames = [fnames]

    if file_format is None:
        file_format = 'NETCDF4'
    else:
        file_format = file_format.upper()

    saved_mdata = None
    running_idx = 0
    running_store=[]
    two_d_keys = []; two_d_dims = []; three_d_keys = []; three_d_dims = [];
    for fname in fnames:
        with netCDF4.Dataset(fname, mode='r', format=file_format) as data:
            # build up dictionary with all global ncattrs
            # and add those attributes to a pysat meta object
            ncattrsList = data.ncattrs()
            mdata = pysat.Meta(units_label=units_label, name_label=name_label)
            for d in ncattrsList:
                if hasattr(mdata, d):
                    mdata.__setattr__(d+'_', data.getncattr(d))
                else:
                    mdata.__setattr__(d, data.getncattr(d))

            # loadup all of the variables in the netCDF
            loadedVars = {}
            for key in data.variables.keys():
                # load up metadata.  From here group unique 
                # dimensions and act accordingly, 1D, 2D, 3D  
                if len(data.variables[key].dimensions) == 1:
                    # load 1D data variable
                    # assuming basic time dimension
                    loadedVars[key] = data.variables[key][:] 
                    if key != epoch_name:
                        # load up metadata
                        meta_dict = {}
                        for nc_key in data.variables[key].ncattrs():
                            meta_dict[nc_key] = data.variables[key].getncattr(nc_key)
                        mdata[key] = meta_dict
                if len(data.variables[key].dimensions) == 2:
                    # part of dataframe within dataframe
                    two_d_keys.append(key)
                    two_d_dims.append(data.variables[key].dimensions)
<<<<<<< HEAD
=======
                if len(data.variables[key].dimensions) == 3:
                    # part of full/dedicated dataframe within dataframe
                    three_d_keys.append(key)
                    three_d_dims.append(data.variables[key].dimensions)
>>>>>>> afdd6509

            # we now have a list of keys that need to go into a dataframe,
            # could be more than one, collect unique dimensions for 2D keys
            for dim in set(two_d_dims):
                # first dimension should be epoch
                # second dimension name used as variable name
                obj_key_name = dim[1]
                # collect variable names associated with dimension
                idx_bool = [dim == i for i in two_d_dims]
                idx, = np.where(np.array(idx_bool))
                obj_var_keys = []
<<<<<<< HEAD
                # place to collect clean names without redundant naming scheme
                # scheme
                clean_var_keys = []
                for tkey, tdim in zip(two_d_keys, two_d_dims):
                    if tdim == dim:
                        obj_var_keys.append(tkey)
                        # try to clean variable name based on to_netcdf name
                        # mangling break off leading 'rpa_' from variable name
                        # if the 2D dimension label (obj_key_name) was 'rpa'
                        clean_var_keys.append(tkey.split(obj_key_name+'_')[-1])

                # figure out how to index this data, it could provide its own
                # index - or we may have to create simple integer based
                # DataFrame access if the dimension is stored as its own
                # variable then use that info for index
                if (obj_key_name+'_dimension_1') in obj_var_keys:
                    # string used to indentify variable in data.variables, will
                    # be used as an index the obj_key_name part has been
                    # stripped off
                    index_key_name = 'dimension_1' #'samples'
                    # if the object index uses UNIX time, process into datetime
                    # index  
                    if data.variables[obj_key_name+'_dimension_1'].getncattr(name_label) == 'UNIX':
=======
                clean_var_keys = []
                for i in idx:
                    obj_var_keys.append(two_d_keys[i])
                    clean_var_keys.append(two_d_keys[i].split(obj_key_name+'_')[-1])

                # figure out how to index this data, it could provide its own
                # index - or we may have to create simple integer based DataFrame access
                # if the dimension is stored as its own variable then use that info for index
                if obj_key_name in obj_var_keys:
                    # string used to indentify dimension also in data.variables 
                    # will be used as an index 
                    index_key_name = obj_key_name 
                    # if the object index uses UNIX time, process into datetime index  
                    if data.variables[obj_key_name].getncattr(name_label) == epoch_name:
>>>>>>> afdd6509
                        # name to be used in DataFrame index
                        index_name = epoch_name
                        time_index_flag = True
                    else:
                        time_index_flag = False
                        # label to be used in DataFrame index
                        index_name = data.variables[obj_key_name].getncattr(name_label)
                else:
                    # dimension is not itself a variable
                    index_key_name  = None                
<<<<<<< HEAD

                # iterate over all of the variables for given dimensions
                # iterate over all variables with this dimension and store data
                # data storage, whole shebang
                loop_dict = {}
                # list holds a series of slices, parsed from dict above
                loop_list = []
                # and pull out metadata
=======
                
                # iterate over the variables and grab metadata
>>>>>>> afdd6509
                dim_meta_data = pysat.Meta()
                for key, clean_key in zip(obj_var_keys, clean_var_keys):
                    # store attributes in metadata
                    meta_dict = {}
                    for nc_key in data.variables[key].ncattrs():
                        meta_dict[nc_key] = data.variables[key].getncattr(nc_key)
                    dim_meta_data[clean_key] = meta_dict
<<<<<<< HEAD
                mdata[obj_key_name] = dim_meta_data    

                ## iterate over all variables with this dimension and store data
                #loop_list = []
                ## make a dict of all flattened variables
                #loop_dict = {}
                #for key, clean_key in zip(obj_var_keys, clean_var_keys):
                #    loop_dict[clean_key] = data.variables[key][:,:].flatten(order='C')

=======
                # print (dim_meta_data)
                mdata[obj_key_name] = dim_meta_data 
                
                # iterate over all variables with this dimension and store data
                # data storage, whole shebang
                loop_dict = {}
                # list holds a series of slices, parsed from dict above
                loop_list = []
                for key, clean_key in zip(obj_var_keys, clean_var_keys):
                    # data
                    loop_dict[clean_key] = data.variables[key][:,:].flatten(order='C')                
>>>>>>> afdd6509
                # number of values in time
                loop_lim = data.variables[obj_var_keys[0]].shape[0]
                # number of values per time
                step_size = len(data.variables[obj_var_keys[0]][0,:])
                # check if there is an index we should use
                if not (index_key_name is None):
                    # an index was found
                    time_var = loop_dict.pop(index_key_name)
                    if time_index_flag:
                        # create datetime index from data
                        if file_format == 'NETCDF4':
                            time_var = pds.to_datetime(1E6*time_var)
                        else:
                            time_var = pds.to_datetime(1E6*time_var)
                    new_index = time_var
                    new_index_name = index_name
                else:
                    # using integer indexing
                    new_index = np.arange(loop_lim*step_size, dtype=int) % step_size
                    new_index_name = 'index'
                # load all data into frame
                if len(loop_dict.keys()) > 1:
<<<<<<< HEAD
                    loop_frame = pds.DataFrame(loop_dict,
                                               columns=clean_var_keys)
                    del loop_frame['dimension_1']
=======
                    loop_frame = pds.DataFrame(loop_dict, columns=clean_var_keys)
                    if obj_key_name in loop_frame:
                        del loop_frame[obj_key_name]
>>>>>>> afdd6509
                    # break massive frame into bunch of smaller frames
                    for i in np.arange(loop_lim, dtype=int):
                        loop_list.append(loop_frame.iloc[step_size*i:step_size*(i+1),:])
                        loop_list[-1].index = new_index[step_size*i:step_size*(i+1)]
                        loop_list[-1].index.name = new_index_name             
                else:
                    loop_frame = pds.Series(loop_dict[clean_var_keys[0]], name=obj_var_keys[0])
                    # break massive series into bunch of smaller series
                    for i in np.arange(loop_lim, dtype=int):
                        loop_list.append(loop_frame.iloc[step_size*i:step_size*(i+1)])
                        loop_list[-1].index = new_index[step_size*i:step_size*(i+1)]
                        loop_list[-1].index.name = new_index_name
                # print (loop_frame.columns)
                        
                # add 2D object data, all based on a unique dimension within
                # netCDF, to loaded data dictionary
                loadedVars[obj_key_name] = loop_list
                del loop_list

<<<<<<< HEAD
=======

            # we now have a list of keys that need to go into a dataframe,
            # could be more than one, collect unique dimensions for 2D keys
            for dim in set(three_d_dims):
                # collect variable names associated with dimension
                idx_bool = [dim == i for i in three_d_dims]
                idx, = np.where(np.array(idx_bool))
                obj_var_keys = []
                for i in idx:
                    obj_var_keys.append(three_d_keys[i])
                    
                for obj_key_name in obj_var_keys:
                    # store attributes in metadata
                    meta_dict = {}
                    for nc_key in data.variables[obj_key_name].ncattrs():
                        meta_dict[nc_key] = data.variables[obj_key_name].getncattr(nc_key)
                    mdata[obj_key_name] = meta_dict
                    
                    # iterate over all variables with this dimension and store data
                    # data storage, whole shebang
                    loop_dict = {}
                    # list holds a series of slices, parsed from dict above
                    loop_list = []
                    loop_dict[obj_key_name] = data.variables[obj_key_name][:,:,:]                
                    # number of values in time
                    loop_lim = data.variables[obj_key_name].shape[0]
                    # number of values per time
                    step_size_x = len(data.variables[obj_key_name][0, :, 0])
                    step_size_y = len(data.variables[obj_key_name][0, 0, :])
                    step_size = step_size_x
                    loop_dict[obj_key_name] = loop_dict[obj_key_name].reshape((loop_lim*step_size_x, step_size_y))
                    # check if there is an index we should use
                    if not (index_key_name is None):
                        # an index was found
                        time_var = loop_dict.pop(index_key_name)
                        if time_index_flag:
                            # create datetime index from data
                            if file_format == 'NETCDF4':
                                time_var = pds.to_datetime(1E6*time_var)
                            else:
                                time_var = pds.to_datetime(1E6*time_var)
                        new_index = time_var
                        new_index_name = index_name
                    else:
                        # using integer indexing
                        new_index = np.arange(loop_lim*step_size, dtype=int) % step_size
                        new_index_name = 'index'
                    # load all data into frame
                    loop_frame = pds.DataFrame(loop_dict[obj_key_name])
                    # del loop_frame['dimension_1']
                    # break massive frame into bunch of smaller frames
                    for i in np.arange(loop_lim, dtype=int):
                        loop_list.append(loop_frame.iloc[step_size*i:step_size*(i+1),:])
                        loop_list[-1].index = new_index[step_size*i:step_size*(i+1)]
                        loop_list[-1].index.name = new_index_name                                 
                            
                    # add 2D object data, all based on a unique dimension within netCDF,
                    # to loaded data dictionary
                    loadedVars[obj_key_name] = loop_list
                    del loop_list
                                                                
>>>>>>> afdd6509
            # prepare dataframe index for this netcdf file
            time_var = loadedVars.pop(epoch_name)

            # convert from GPS seconds to seconds used in pandas (unix time,
            # no leap)
            #time_var = convert_gps_to_unix_seconds(time_var)
            if file_format == 'NETCDF4':
                loadedVars[epoch_name] = pds.to_datetime((1E6 *
                                                          time_var).astype(int))
            else:
                loadedVars[epoch_name] = pds.to_datetime((time_var *
                                                          1E6).astype(int))
            #loadedVars[epoch_name] = pds.to_datetime((time_var*1E6).astype(int))
            running_store.append(loadedVars)
            running_idx += len(loadedVars[epoch_name])

            if strict_meta:
                if saved_mdata is None:
                    saved_mdata = copy.deepcopy(mdata)
                elif (mdata != saved_mdata):
                    raise ValueError('Metadata across filenames is not the ' +
                                     'same.')

    # combine all of the data loaded across files together
    out = []
    for item in running_store:
        out.append(pds.DataFrame.from_records(item, index=epoch_name))
    out = pds.concat(out, axis=0)
    return out, mdata        


def getyrdoy(date):
    """Return a tuple of year, day of year for a supplied datetime object."""

    try:
        doy = date.toordinal()-datetime(date.year,1,1).toordinal()+1
    except AttributeError:
        raise AttributeError("Must supply a pandas datetime object or " +
                             "equivalent")
    else:
        return date.year, doy


def season_date_range(start, stop, freq='D'):
    """
    Return array of datetime objects using input frequency from start to stop

    Supports single datetime object or list, tuple, ndarray of start and 
    stop dates.

    freq codes correspond to pandas date_range codes, D daily, M monthly,
    S secondly
    """

    if hasattr(start, '__iter__'):  
        # missing check for datetime
        season = pds.date_range(start[0], stop[0], freq=freq)
        for (sta,stp) in zip(start[1:], stop[1:]):
            season = season.append(pds.date_range(sta, stp, freq=freq))
    else:
        season = pds.date_range(start, stop, freq=freq)
    return season


#determine the median in 1 dimension
def median1D(self, bin_params, bin_label,data_label):

    bins = np.arange(bin_params[0],bin_params[1]+bin_params[2],bin_params[2])
    ans = 0.*bins[0:-1]
    ind = np.digitize(self.data[bin_label], bins)

    for i in xrange(bins.size-1):
        index, = np.where(ind==(i+1))
        if len(index)>0:
            ans[i] = self.data.ix[index, data_label].median()

    return ans


def create_datetime_index(year=None, month=None, day=None, uts=None):
    """Create a timeseries index using supplied year, month, day, and ut in
    seconds.

    Parameters
    ----------
        year : array_like of ints 
        month : array_like of ints or None
        day : array_like of ints
            for day (default) or day of year (use month=None)
        uts : array_like of floats

    Returns
    -------
        Pandas timeseries index.

    Note
    ----
    Leap seconds have no meaning here.
    """
    # need a timeseries index for storing satellite data in pandas but
    # creating a datetime object for everything is too slow
    # so I calculate the number of nanoseconds elapsed since first sample, 
    # and create timeseries index from that. 
    # Factor of 20 improvement compared to previous method,
    # which itself was an order of magnitude faster than datetime.
 
    #get list of unique year, and month
    if not hasattr(year, '__iter__'):
        raise ValueError('Must provide an iterable for all inputs.')
    if len(year) == 0:
        raise ValueError('Length of array must be larger than 0.')
    year = year.astype(int)
    if month is None:
        month = np.ones(len(year), dtype=int)
    else:
        month = month.astype(int)

    if uts is None:
        uts = np.zeros(len(year))
    if day is None:
        day = np.ones(len(year))
    day = day.astype(int)
    # track changes in seconds
    uts_del = uts.copy().astype(float)
    # determine where there are changes in year and month that need to be 
    # accounted for    
    _,idx = np.unique(year*100.+month, return_index=True)
    # create another index array for faster algorithm below
    idx2 = np.hstack((idx,len(year)+1))   
    # computes UTC seconds offset for each unique set of year and month
    for _idx,_idx2 in zip(idx[1:],idx2[2:]):
        temp = (datetime(year[_idx],month[_idx],1)
                - datetime(year[0],month[0],1))
        uts_del[_idx:_idx2] += temp.total_seconds()

    # add in UTC seconds for days, ignores existence of leap seconds
    uts_del += (day-1)*86400
    # add in seconds since unix epoch to first day
    uts_del += (datetime(year[0],month[0],1)-datetime(1970,1,1)).total_seconds()
    # going to use routine that defaults to nanseconds for epoch
    uts_del *= 1E9
    return pds.to_datetime(uts_del)


def nan_circmean(samples, high=2.0*np.pi, low=0.0, axis=None):
    """NaN insensitive version of scipy's circular mean routine

    Parameters
    -----------
    samples : array_like
        Input array
    low : float or int
        Lower boundary for circular standard deviation range (default=0)
    high: float or int
        Upper boundary for circular standard deviation range (default=2 pi)
    axis : int or NoneType
        Axis along which standard deviations are computed.  The default is to
        compute the standard deviation of the flattened array

    Returns
    --------
    circmean : float
        Circular mean
    """

    samples = np.asarray(samples)
    samples = samples[~np.isnan(samples)]
    if samples.size == 0:
        return np.nan

    # Ensure the samples are in radians
    ang = (samples - low) * 2.0 * np.pi / (high - low)

    # Calculate the means of the sine and cosine, as well as the length
    # of their unit vector
    ssum = np.sin(ang).sum(axis=axis)
    csum = np.cos(ang).sum(axis=axis)
    res = np.arctan2(ssum, csum)

    # Bring the range of the result between 0 and 2 pi
    mask = res < 0.0

    if mask.ndim > 0:
        res[mask] += 2.0 * np.pi
    elif mask:
        res += 2.0 * np.pi

    # Calculate the circular standard deviation
    circmean = res * (high - low) / (2.0 * np.pi) + low
    return circmean


def nan_circstd(samples, high=2.0*np.pi, low=0.0, axis=None):
    """NaN insensitive version of scipy's circular standard deviation routine

    Parameters
    -----------
    samples : array_like
        Input array
    low : float or int
        Lower boundary for circular standard deviation range (default=0)
    high: float or int
        Upper boundary for circular standard deviation range (default=2 pi)
    axis : int or NoneType
        Axis along which standard deviations are computed.  The default is to
        compute the standard deviation of the flattened array

    Returns
    --------
    circstd : float
        Circular standard deviation
    """

    samples = np.asarray(samples)
    samples = samples[~np.isnan(samples)]
    if samples.size == 0:
        return np.nan

    # Ensure the samples are in radians
    ang = (samples - low) * 2.0 * np.pi / (high - low)

    # Calculate the means of the sine and cosine, as well as the length
    # of their unit vector
    smean = np.sin(ang).mean(axis=axis)
    cmean = np.cos(ang).mean(axis=axis)
    rmean = np.sqrt(smean**2 + cmean**2)

    # Calculate the circular standard deviation
    circstd = (high - low) * np.sqrt(-2.0 * np.log(rmean)) / (2.0 * np.pi)
    return circstd<|MERGE_RESOLUTION|>--- conflicted
+++ resolved
@@ -75,16 +75,9 @@
     else:
         raise ValueError('Path does not lead to a valid directory.')
 
-<<<<<<< HEAD
-
 def load_netcdf4(fnames=None, strict_meta=False, file_format=None,
-                 epoch_name='epoch', units_label='units',
+                 epoch_name='Epoch', units_label='units',
                  name_label='long_name'): # unix_time=False, **kwargs):
-=======
-def load_netcdf4(fnames=None, strict_meta=False, file_format=None, epoch_name='Epoch',
-                 units_label='units', name_label='long_name'):
-                    # unix_time=False, **kwargs):
->>>>>>> afdd6509
     """Load netCDF-3/4 file produced by pysat.
 
     Parameters
@@ -96,8 +89,6 @@
     file_format : string
         file_format keyword passed to netCDF4 routine
         NETCDF3_CLASSIC, NETCDF3_64BIT, NETCDF4_CLASSIC, and NETCDF4
-<<<<<<< HEAD
-=======
 
     Returns
     --------
@@ -105,7 +96,6 @@
         DataFrame output
     mdata : pysat._meta.Meta
         Meta data
->>>>>>> afdd6509
     """
     import netCDF4
     import string
@@ -156,13 +146,11 @@
                     # part of dataframe within dataframe
                     two_d_keys.append(key)
                     two_d_dims.append(data.variables[key].dimensions)
-<<<<<<< HEAD
-=======
+
                 if len(data.variables[key].dimensions) == 3:
                     # part of full/dedicated dataframe within dataframe
                     three_d_keys.append(key)
                     three_d_dims.append(data.variables[key].dimensions)
->>>>>>> afdd6509
 
             # we now have a list of keys that need to go into a dataframe,
             # could be more than one, collect unique dimensions for 2D keys
@@ -174,31 +162,6 @@
                 idx_bool = [dim == i for i in two_d_dims]
                 idx, = np.where(np.array(idx_bool))
                 obj_var_keys = []
-<<<<<<< HEAD
-                # place to collect clean names without redundant naming scheme
-                # scheme
-                clean_var_keys = []
-                for tkey, tdim in zip(two_d_keys, two_d_dims):
-                    if tdim == dim:
-                        obj_var_keys.append(tkey)
-                        # try to clean variable name based on to_netcdf name
-                        # mangling break off leading 'rpa_' from variable name
-                        # if the 2D dimension label (obj_key_name) was 'rpa'
-                        clean_var_keys.append(tkey.split(obj_key_name+'_')[-1])
-
-                # figure out how to index this data, it could provide its own
-                # index - or we may have to create simple integer based
-                # DataFrame access if the dimension is stored as its own
-                # variable then use that info for index
-                if (obj_key_name+'_dimension_1') in obj_var_keys:
-                    # string used to indentify variable in data.variables, will
-                    # be used as an index the obj_key_name part has been
-                    # stripped off
-                    index_key_name = 'dimension_1' #'samples'
-                    # if the object index uses UNIX time, process into datetime
-                    # index  
-                    if data.variables[obj_key_name+'_dimension_1'].getncattr(name_label) == 'UNIX':
-=======
                 clean_var_keys = []
                 for i in idx:
                     obj_var_keys.append(two_d_keys[i])
@@ -213,7 +176,6 @@
                     index_key_name = obj_key_name 
                     # if the object index uses UNIX time, process into datetime index  
                     if data.variables[obj_key_name].getncattr(name_label) == epoch_name:
->>>>>>> afdd6509
                         # name to be used in DataFrame index
                         index_name = epoch_name
                         time_index_flag = True
@@ -224,19 +186,8 @@
                 else:
                     # dimension is not itself a variable
                     index_key_name  = None                
-<<<<<<< HEAD
-
-                # iterate over all of the variables for given dimensions
-                # iterate over all variables with this dimension and store data
-                # data storage, whole shebang
-                loop_dict = {}
-                # list holds a series of slices, parsed from dict above
-                loop_list = []
-                # and pull out metadata
-=======
                 
                 # iterate over the variables and grab metadata
->>>>>>> afdd6509
                 dim_meta_data = pysat.Meta()
                 for key, clean_key in zip(obj_var_keys, clean_var_keys):
                     # store attributes in metadata
@@ -244,17 +195,7 @@
                     for nc_key in data.variables[key].ncattrs():
                         meta_dict[nc_key] = data.variables[key].getncattr(nc_key)
                     dim_meta_data[clean_key] = meta_dict
-<<<<<<< HEAD
-                mdata[obj_key_name] = dim_meta_data    
-
-                ## iterate over all variables with this dimension and store data
-                #loop_list = []
-                ## make a dict of all flattened variables
-                #loop_dict = {}
-                #for key, clean_key in zip(obj_var_keys, clean_var_keys):
-                #    loop_dict[clean_key] = data.variables[key][:,:].flatten(order='C')
-
-=======
+
                 # print (dim_meta_data)
                 mdata[obj_key_name] = dim_meta_data 
                 
@@ -266,7 +207,6 @@
                 for key, clean_key in zip(obj_var_keys, clean_var_keys):
                     # data
                     loop_dict[clean_key] = data.variables[key][:,:].flatten(order='C')                
->>>>>>> afdd6509
                 # number of values in time
                 loop_lim = data.variables[obj_var_keys[0]].shape[0]
                 # number of values per time
@@ -289,15 +229,9 @@
                     new_index_name = 'index'
                 # load all data into frame
                 if len(loop_dict.keys()) > 1:
-<<<<<<< HEAD
-                    loop_frame = pds.DataFrame(loop_dict,
-                                               columns=clean_var_keys)
-                    del loop_frame['dimension_1']
-=======
                     loop_frame = pds.DataFrame(loop_dict, columns=clean_var_keys)
                     if obj_key_name in loop_frame:
                         del loop_frame[obj_key_name]
->>>>>>> afdd6509
                     # break massive frame into bunch of smaller frames
                     for i in np.arange(loop_lim, dtype=int):
                         loop_list.append(loop_frame.iloc[step_size*i:step_size*(i+1),:])
@@ -316,9 +250,6 @@
                 # netCDF, to loaded data dictionary
                 loadedVars[obj_key_name] = loop_list
                 del loop_list
-
-<<<<<<< HEAD
-=======
 
             # we now have a list of keys that need to go into a dataframe,
             # could be more than one, collect unique dimensions for 2D keys
@@ -380,7 +311,6 @@
                     loadedVars[obj_key_name] = loop_list
                     del loop_list
                                                                 
->>>>>>> afdd6509
             # prepare dataframe index for this netcdf file
             time_var = loadedVars.pop(epoch_name)
 
