# -*- coding: utf-8 -*-
from __future__ import print_function
from __future__ import absolute_import
# python 2/3 compatibility
try:
    basestring
except NameError:
    basestring = str

import string
import os
import copy
import sys
import pandas as pds
import numpy as np
import xarray as xr

from . import _custom
from . import _files
from . import _orbits
from . import _meta
from . import utils
from pysat import data_dir
from pysat import DataFrame, Series


# main class for users
class Instrument(object):
    """Download, load, manage, modify and analyze science data.

    Parameters
    ----------
    platform : string
        name of platform/satellite.
    name : string
        name of instrument.
    tag : string, optional
        identifies particular subset of instrument data.
    sat_id : string, optional
        identity within constellation
    clean_level : {'clean','dusty','dirty','none'}, optional
        level of data quality
    pad : pandas.DateOffset, or dictionary, optional
        Length of time to pad the begining and end of loaded data for
        time-series processing. Extra data is removed after applying all
        custom functions. Dictionary, if supplied, is simply passed to
        pandas DateOffset.
    orbit_info : dict
        Orbit information, {'index':index, 'kind':kind, 'period':period}.
        See pysat.Orbits for more information.
    inst_module : module, optional
        Provide instrument module directly.
        Takes precedence over platform/name.
    update_files : boolean, optional
        If True, immediately query filesystem for instrument files and store.
    temporary_file_list : boolean, optional
        If true, the list of Instrument files will not be written to disk.
        Prevents a race condition when running multiple pysat processes.
    multi_file_day : boolean, optional
        Set to True if Instrument data files for a day are spread across
        multiple files and data for day n could be found in a file
        with a timestamp of day n-1 or n+1.
    manual_org : bool
        if True, then pysat will look directly in pysat data directory
        for data files and will not use default /platform/name/tag
    directory_format : str
        directory naming structure in string format. Variables such as
        platform, name, and tag will be filled in as needed using python
        string formatting. The default directory structure would be
        expressed as '{platform}/{name}/{tag}'
    file_format : str or NoneType
        File naming structure in string format.  Variables such as year,
        month, and sat_id will be filled in as needed using python string
        formatting.  The default file format structure is supplied in the
        instrument list_files routine.
    units_label : str
        String used to label units in storage. Defaults to 'units'.
    name_label : str
        String used to label long_name in storage. Defaults to 'name'.
    notes_label : str
       label to use for notes in storage. Defaults to 'notes'
    desc_label : str
       label to use for variable descriptions in storage. Defaults to 'desc'
    plot_label : str
       label to use to label variables in plots. Defaults to 'label'
    axis_label : str
        label to use for axis on a plot. Defaults to 'axis'
    scale_label : str
       label to use for plot scaling type in storage. Defaults to 'scale'
    min_label : str
       label to use for typical variable value min limit in storage.
       Defaults to 'value_min'
    max_label : str
       label to use for typical variable value max limit in storage.
       Defaults to 'value_max'
    fill_label : str
        label to use for fill values. Defaults to 'fill' but some
        implementations will use 'FillVal'

    Attributes
    ----------
    data : pandas.DataFrame
        loaded science data
    date : pandas.datetime
        date for loaded data
    yr : int
        year for loaded data
    bounds : (datetime/filename/None, datetime/filename/None)
        bounds for loading data, supply array_like for a season with gaps
    doy : int
        day of year for loaded data
    files : pysat.Files
        interface to instrument files
    meta : pysat.Meta
        interface to instrument metadata, similar to netCDF 1.6
    orbits : pysat.Orbits
        interface to extracting data orbit-by-orbit
    custom : pysat.Custom
        interface to instrument nano-kernel
    kwargs : dictionary
        keyword arguments passed to instrument loading routine

    Note
    ----
    Pysat attempts to load the module platform_name.py located in
    the pysat/instruments directory. This module provides the underlying
    functionality to download, load, and clean instrument data.
    Alternatively, the module may be supplied directly
    using keyword inst_module.

    Examples
    --------
    ::

        # 1-second mag field data
        vefi = pysat.Instrument(platform='cnofs',
                                name='vefi',
                                tag='dc_b',
                                clean_level='clean')
        start = pysat.datetime(2009,1,1)
        stop = pysat.datetime(2009,1,2)
        vefi.download(start, stop)
        vefi.load(date=start)
        print(vefi['dB_mer'])
        print(vefi.meta['db_mer'])

        # 1-second thermal plasma parameters
        ivm = pysat.Instrument(platform='cnofs',
                                name='ivm',
                                tag='',
                                clean_level='clean')
        ivm.download(start,stop)
        ivm.load(2009,1)
        print(ivm['ionVelmeridional'])

        # Ionosphere profiles from GPS occultation
        cosmic = pysat.Instrument('cosmic2013',
                                    'gps',
                                    'ionprf',
                                    altitude_bin=3)
        # bins profile using 3 km step
        cosmic.download(start, stop, user=user, password=password)
        cosmic.load(date=start)

    """

    def __init__(self, platform=None, name=None, tag=None, sat_id=None,
                 clean_level='clean', update_files=None, pad=None,
                 orbit_info=None, inst_module=None, multi_file_day=None,
                 manual_org=None, directory_format=None, file_format=None,
                 temporary_file_list=False, units_label='units',
                 name_label='long_name', notes_label='notes',
                 desc_label='desc', plot_label='label', axis_label='axis',
                 scale_label='scale', min_label='value_min',
                 max_label='value_max', fill_label='fill', *arg, **kwargs):

        if inst_module is None:
            # use strings to look up module name
            if isinstance(platform, str) and isinstance(name, str):
                self.platform = platform.lower()
                self.name = name.lower()
                # look to module for instrument functions and defaults
                self._assign_funcs(by_name=True)
            elif (platform is None) and (name is None):
                # creating "empty" Instrument object with this path
                self.name = ''
                self.platform = ''
                self._assign_funcs()
            else:
                raise ValueError('Inputs platform and name must both be ' +
                                 'strings, or both None.')
        else:
            # user has provided a module
            try:
                # platform and name are expected to be part of module
                self.name = inst_module.name.lower()
                self.platform = inst_module.platform.lower()
            except AttributeError:
                raise AttributeError(string.join(('A name and platform ',
                                                  'attribute for the ',
                                                  'instrument is required if ',
                                                  'supplying routine module ',
                                                  'directly.')))
            # look to module for instrument functions and defaults
            self._assign_funcs(inst_module=inst_module)

        # more reasonable defaults for optional parameters
        self.tag = tag.lower() if tag is not None else ''
        self.sat_id = sat_id.lower() if sat_id is not None else ''
        self.clean_level = (clean_level.lower() if clean_level is not None
                            else 'none')

        # assign_func sets some instrument defaults, direct info rules all
        if directory_format is not None:
            self.directory_format = directory_format.lower()
        # value not provided by user, check if there is a value provided by
        # instrument module
        elif self.directory_format is not None:
            try:
                # check if it is a function
                self.directory_format = self.directory_format(tag, sat_id)
            except TypeError:
                pass

        if file_format is not None:
            self.file_format = file_format
        # check to make sure value is reasonable
        if self.file_format is not None:
            # check if it is an iterable string.  If it isn't formatted
            # properly, raise Error
            if (not isinstance(self.file_format, str) or
                    (self.file_format.find("{") < 0) or
                    (self.file_format.find("}") < 0)):
                estr = 'file format set to default, supplied string must be '
                estr = '{:s}iteratable [{:}]'.format(estr, self.file_format)
                raise ValueError(estr)

        # set up empty data and metadata
        # check if pandas or xarray format
        if self.pandas_format:
            self._null_data = DataFrame(None)
            self._data_library = DataFrame
        else:
            self._null_data = xr.Dataset(None)
            self._data_library = xr.Dataset

        self.data = self._null_data.copy()
        # create Meta instance with appropriate labels
        self.units_label = units_label
        self.name_label = name_label
        self.notes_label = notes_label
        self.desc_label = desc_label
        self.plot_label = plot_label
        self.axis_label = axis_label
        self.scale_label = scale_label
        self.min_label = min_label
        self.max_label = max_label
        self.fill_label = fill_label
        self.meta = _meta.Meta(units_label=self.units_label,
                               name_label=self.name_label,
                               notes_label=self.notes_label,
                               desc_label=self.desc_label,
                               plot_label=self.plot_label,
                               axis_label=self.axis_label,
                               scale_label=self.scale_label,
                               min_label=self.min_label,
                               max_label=self.max_label,
                               fill_label=self.fill_label)

        # function processing class, processes data on load
        self.custom = _custom.Custom()
        # create arrays to store data around loaded day
        # enables padding across day breaks with minimal loads
        self._next_data = self._null_data.copy()
        self._next_data_track = []
        self._prev_data = self._null_data.copy()
        self._prev_data_track = []
        self._curr_data = self._null_data.copy()

        # multi file day, default set by assign_funcs
        if multi_file_day is not None:
            self.multi_file_day = multi_file_day

        # arguments for padding
        if isinstance(pad, pds.DateOffset):
            self.pad = pad
        elif isinstance(pad, dict):
            self.pad = pds.DateOffset(**pad)
        elif pad is None:
            self.pad = None
        else:
            estr = 'pad must be a dictionary or a pandas.DateOffset instance.'
            raise ValueError(estr)

        # instantiate Files class
        manual_org = False if manual_org is None else manual_org
        temporary_file_list = not temporary_file_list
        self.files = _files.Files(self, manual_org=manual_org,
                                  directory_format=self.directory_format,
                                  update_files=update_files,
                                  file_format=self.file_format,
                                  write_to_disk=temporary_file_list)

        # set bounds for iteration
        # self.bounds requires the Files class
        # setting (None,None) loads default bounds
        self.bounds = (None, None)
        self.date = None
        self._fid = None
        self.yr = None
        self.doy = None
        self._load_by_date = False

        # initialize orbit support
        if orbit_info is None:
            if self.orbit_info is None:
                # if default info not provided, set None as default
                orbit_info = {'index': None, 'kind': None, 'period': None}
            else:
                # default provided by instrument module
                orbit_info = self.orbit_info
        self.orbits = _orbits.Orbits(self, **orbit_info)

        # Create empty placeholder for meta translation table
        # gives information about how to label metadata for netcdf export
        # if None, pysat metadata labels will be used
        self._meta_translation_table = None

        # Create a placeholder for a post-processing function to be applied
        # to the metadata dictionary before export. If None, no post-processing
        # will occur
        self._export_meta_post_processing = None

        # store kwargs, passed to load routine
        self.kwargs = kwargs

        # run instrument init function, a basic pass function is used
        # if user doesn't supply the init function
        self._init_rtn(self)

        # store base attributes, used in particular by Meta class
        self._base_attr = dir(self)

    def __getitem__(self, key):
        """
        Convenience notation for accessing data; inst['name'] is inst.data.name

        Examples
        --------
        ::

            # By name
            inst['name']
            # By position
            inst[row_index, 'name']
            # Slicing by row
            inst[row1:row2, 'name']
            # By Date
            inst[datetime, 'name']
            # Slicing by date, inclusive
            inst[datetime1:datetime2, 'name']
            # Slicing by name and row/date
            inst[datetime1:datetime1, 'name1':'name2']

        """
        from numpy import ndarray

        if self.pandas_format:
            if isinstance(key, str):
                return self.data[key]
            elif isinstance(key, tuple):
                try:
                    # Pass keys directly through
                    return self.data.loc[key[0], key[1]]
                except (KeyError, TypeError):
                    # TypeError for single integer
                    # KeyError for list, array, slice of integers
                    try:
                        # Assume key[0] is integer (including list or slice)
                        return self.data.loc[self.data.index[key[0]], key[1]]
                    except KeyError:
                        try:
                            # Try to force as integer (eg, if ndarray)
                            idx = self.data.index[key[0].astype(int)]
                            return self.data.loc[idx, key[1]]
                        except ValueError:
                            estring = '\n'.join(("Unable to sort out data.",
                                                 "Instrument has data : " +
                                                 str(not self.empty),
                                                 "Requested key : ", str(key)))
                            raise ValueError(estring)
            else:
                try:
                    # integer based indexing
                    return self.data.iloc[key]
                except:
                    try:
                        return self.data[key]
                    except ValueError:
                        estring = '\n'.join(("Unable to sort out data access.",
                                             "Instrument has data : " +
                                             str(not self.empty),
                                             "Requested key : ", str(key)))
                        raise ValueError(estring)
        else:
            return self.__getitem_xarray__(key)

    def __getitem_xarray__(self, key):
        """
        Convenience notation for accessing data; inst['name'] is inst.data.name

        Examples
        --------
        ::

            # By name
            inst['name']
            # By position
            inst[row_index, 'name']
            # Slicing by row
            inst[row1:row2, 'name']
            # By Date
            inst[datetime, 'name']
            # Slicing by date, inclusive
            inst[datetime1:datetime2, 'name']
            # Slicing by name and row/date
            inst[datetime1:datetime1, 'name1':'name2']

        """
        if 'time' not in self.data:
            return xr.Dataset(None)
        if isinstance(key, tuple):
            if len(key) == 2:
                # support slicing time, variable name
                try:
                    return self.data.isel(time=key[0])[key[1]]
                except:
                    return self.data.sel(time=key[0])[key[1]]
            else:
                # multidimensional indexing
                indict = {}
                for i, dim in enumerate(self[key[-1]].dims):
                    indict[dim] = key[i]

                return self.data[key[-1]][indict]
        else:
            try:
                # grab a particular variable by name
                return self.data[key]
            except:
                # that didn't work
                try:
                    # get all data variables but for a subset of time
                    # using integer indexing
                    return self.data.isel(time=key)
                except:
                    # subset of time, using label based indexing
                    return self.data.sel(time=key)

    def __setitem__(self, key, new):
        """Convenience method for adding data to instrument.

        Examples
        --------
        ::

            # Simple Assignment, default metadata assigned
            # 'long_name' = 'name'
            # 'units' = ''
            inst['name'] = newData
            # Assignment with Metadata
            inst['name'] = {'data':new_data,
                            'long_name':long_name,
                            'units':units}

        Note
        ----
        If no metadata provided and if metadata for 'name' not already stored
        then default meta information is also added,
        long_name = 'name', and units = ''.

        """

        import numpy as np

        # add data to main pandas.DataFrame, depending upon the input
        # aka slice, and a name
        if self.pandas_format:
            if isinstance(key, tuple):
                try:
                    # Pass directly through to loc
                    self.data.loc[key[0], key[1]] = new
                except (KeyError, TypeError):
                    # TypeError for single integer
                    # KeyError for list, array, slice of integers
                    try:
                        # Assume key[0] is integer (including list or slice)
                        self.data.loc[self.data.index[key[0]], key[1]] = new
                    except KeyError:
                        # Try to force conversion to integer
                        idx = self.data.index[key[0].astype(int)]
                        self.data.loc[idx, key[1]] = new
                self.meta[key[1]] = {}
                return
            elif not isinstance(new, dict):
                # make it a dict to simplify downstream processing
                new = {'data': new}

            # input dict must have data in 'data',
            # the rest of the keys are presumed to be metadata
            in_data = new.pop('data')
            if hasattr(in_data, '__iter__'):
                if isinstance(in_data, pds.DataFrame):
                    pass
                    # filter for elif
                elif isinstance(next(iter(in_data), None), pds.DataFrame):
                    # input is a list_like of frames
                    # this is higher order data
                    # this process ensures
                    if ('meta' not in new) and \
                            (key not in self.meta.keys_nD()):
                        # create an empty Meta instance but with variable names
                        # this will ensure the correct defaults for all
                        # subvariables.  Meta can filter out empty metadata as
                        # needed, the check above reduces the need to create
                        # Meta instances
                        ho_meta = _meta.Meta(units_label=self.units_label,
                                             name_label=self.name_label,
                                             notes_label=self.notes_label,
                                             desc_label=self.desc_label,
                                             plot_label=self.plot_label,
                                             axis_label=self.axis_label,
                                             scale_label=self.scale_label,
                                             fill_label=self.fill_label,
                                             min_label=self.min_label,
                                             max_label=self.max_label)
                        ho_meta[in_data[0].columns] = {}
                        self.meta[key] = ho_meta

            # assign data and any extra metadata
            self.data[key] = in_data
            self.meta[key] = new

        else:
            # xarray format chosen for Instrument object
            if not isinstance(new, dict):
                new = {'data': new}
            in_data = new.pop('data')

            if isinstance(key, tuple):
                # user provided more than one thing in assignment location
                # something like, index integers and a variable name
                # self[idx, 'variable'] = stuff
                # or, self[idx1, idx2, idx3, 'variable'] = stuff
                # construct dictionary of dimensions and locations for
                # xarray standards
                indict = {}
                for i, dim in enumerate(self[key[-1]].dims):
                    indict[dim] = key[i]
                    # if dim == 'time':
                    #     indict[dim] = self.index[key[i]]
                try:
                    self.data[key[-1]].loc[indict] = in_data
                except:
                    indict['time'] = self.index[indict['time']]
                    self.data[key[-1]].loc[indict] = in_data
                self.meta[key[-1]] = new
                return
            elif isinstance(key, basestring):
                # assigning basic variable

                # if xarray input, take as is
                if isinstance(in_data, xr.DataArray):
                    self.data[key] = in_data

                # ok, not an xarray input
                # but if we have an iterable input, then we
                # go through here
                elif len(np.shape(in_data)) == 1:
                    # looking at a 1D input here
                    if len(in_data) == len(self.index):
                        # 1D input has the correct length for storage along
                        # 'time'
                        self.data[key] = ('time', in_data)
                    elif len(in_data) == 1:
                        # only provided a single number in iterable, make that
                        # the input for all times
                        self.data[key] = ('time', [in_data[0]]*len(self.index))
                    elif len(in_data) == 0:
                        # provided an empty iterable
                        # make everything NaN
                        self.data[key] = ('time', [np.nan]*len(self.index))
                # not an iterable input
                elif len(np.shape(in_data)) == 0:
                    # not given an iterable at all, single number
                    # make that number the input for all times
                    self.data[key] = ('time', [in_data]*len(self.index))

                else:
                    # multidimensional input that is not an xarray
                    # user needs to provide what is required
                    if isinstance(in_data, tuple):
                        self.data[key] = in_data
                    else:
                        raise ValueError('Must provide dimensions for xarray' +
                                         ' multidimensional data using input' +
                                         ' tuple.')

            elif hasattr(key, '__iter__'):
                # multiple input strings (keys) are provided, but not in tuple
                # form recurse back into this function, setting each
                # input individually
                for keyname in key:
                    self.data[keyname] = in_data[keyname]

            # attach metadata
            self.meta[key] = new

    @property
    def empty(self):
        """Boolean flag reflecting lack of data.

        True if there is no Instrument data."""

        if self.pandas_format:
            return self.data.empty
        else:
            if 'time' in self.data.indexes:
                return len(self.data.indexes['time']) == 0
            else:
                return True

    def _empty(self, data=None):
        """Boolean flag reflecting lack of data.

        True if there is no Instrument data."""

        if data is None:
            data = self.data
        if self.pandas_format:
            return data.empty
        else:
            if 'time' in data.indexes:
                return len(data.indexes['time']) == 0
            else:
                return True

    @property
    def index(self):
        """Returns time index of loaded data."""

        if self.pandas_format:
            return self.data.index
        else:
            if 'time' in self.data.indexes:
                return self.data.indexes['time']
            else:
                return pds.Index([])

    def _index(self, data=None):
        """Returns time index of loaded data."""
        if data is None:
            data = self.data

        if self.pandas_format:
            return data.index
        else:
            if 'time' in data.indexes:
                return data.indexes['time']
            else:
                return pds.Index([])

    @property
    def variables(self):
        """Returns list of variables within loaded data."""

        if self.pandas_format:
            return self.data.columns
        else:
            return list(self.data.variables.keys())

    def copy(self):
        """Deep copy of the entire Instrument object."""

        return copy.deepcopy(self)

    def concat_data(self, data, *args, **kwargs):
        """Concats data1 and data2 for xarray or pandas as needed"""

        if self.pandas_format:
            return pds.concat(data, sort=True, *args, **kwargs)
        else:
            return xr.concat(data, dim='time')

    def _pass_func(*args, **kwargs):
        pass

    def _assign_funcs(self, by_name=False, inst_module=None):
        """Assign all external science instrument methods to Instrument object.
        """

        import importlib
        # set defaults
        self._list_rtn = self._pass_func
        self._load_rtn = self._pass_func
        self._default_rtn = self._pass_func
        self._clean_rtn = self._pass_func
        self._init_rtn = self._pass_func
        self._download_rtn = self._pass_func
        self._list_remote_rtn = self._pass_func
        # default params
        self.directory_format = None
        self.file_format = None
        self.multi_file_day = False
        self.orbit_info = None
        self.pandas_format = True

        if by_name:
            # look for code with filename name, any errors passed up
            inst = importlib.import_module(''.join(('.', self.platform, '_',
                                           self.name)),
                                           package='pysat.instruments')
        elif inst_module is not None:
            # user supplied an object with relevant instrument routines
            inst = inst_module
        else:
            # no module or name info, default pass functions assigned
            return

        try:
            self._load_rtn = inst.load
            self._list_rtn = inst.list_files
            self._download_rtn = inst.download
        except AttributeError:
            estr = 'A load, file_list, and download routine are required for '
            raise AttributeError('{:s}every instrument.'.format(estr))
        try:
            self._default_rtn = inst.default
        except AttributeError:
            pass
        try:
            self._init_rtn = inst.init
        except AttributeError:
            pass
        try:
            self._clean_rtn = inst.clean
        except AttributeError:
            pass
        try:
            self._list_remote_rtn = inst.list_remote_files
        except AttributeError:
            pass

        # look for instrument default parameters
        try:
            self.directory_format = inst.directory_format
        except AttributeError:
            pass
        try:
            self.multi_file_day = inst.multi_file_day
        except AttributeError:
            pass
        try:
            self.orbit_info = inst.orbit_info
        except AttributeError:
            pass
        try:
            self.pandas_format = inst.pandas_format
        except AttributeError:
            pass

        return

    def __str__(self):

        output_str = '\npysat Instrument object\n'
        output_str += '-----------------------\n'
        output_str += 'Platform: ' + self.platform + '\n'
        output_str += 'Name: ' + self.name + '\n'
        output_str += 'Tag: ' + self.tag + '\n'
        output_str += 'Satellite id: ' + self.sat_id + '\n'

        output_str += '\nData Processing\n'
        output_str += '---------------\n'
        output_str += 'Cleaning Level: ' + self.clean_level + '\n'
        output_str += 'Data Padding: ' + self.pad.__repr__() + '\n'
        output_str += 'Keyword Arguments Passed to load(): '
        output_str += self.kwargs.__repr__() + '\nCustom Functions : \n'
        if len(self.custom._functions) > 0:
            for func in self.custom._functions:
                output_str += '    ' + func.__repr__() + '\n'
        else:
            output_str += '    ' + 'No functions applied.\n'

        output_str += '\nOrbit Settings' + '\n'
        output_str += '--------------' + '\n'
        if self.orbit_info is None:
            output_str += 'Orbit properties not set.\n'
        else:
            output_str += 'Orbit Kind: ' + self.orbit_info['kind'] + '\n'
            output_str += 'Orbit Index: ' + self.orbit_info['index'] + '\n'
            output_str += 'Orbit Period: '
            output_str += self.orbit_info['period'].__str__() + '\n'
            output_str += 'Number of Orbits: {:d}\n'.format(self.orbits.num)
            output_str += 'Loaded Orbit Number: '
            if self.orbits.current is not None:
                output_str += '{:d}\n'.format(self.orbits.current)
            else:
                output_str += 'None\n'

        output_str += '\nLocal File Statistics' + '\n'
        output_str += '---------------------' + '\n'
        output_str += 'Number of files: ' + str(len(self.files.files)) + '\n'

        if len(self.files.files) > 0:
            output_str += 'Date Range: '
            output_str += self.files.files.index[0].strftime('%d %B %Y')
            output_str += ' --- '
            output_str += self.files.files.index[-1].strftime('%d %B %Y')

        output_str += '\n\nLoaded Data Statistics'+'\n'
        output_str += '----------------------'+'\n'
        if not self.empty:
            # if self._fid is not None:
            #     output_str += 'Filename: ' +
            output_str += 'Date: ' + self.date.strftime('%d %B %Y') + '\n'
            output_str += 'DOY: {:03d}'.format(self.doy) + '\n'
            output_str += 'Time range: '
            output_str += self.index[0].strftime('%d %B %Y %H:%M:%S')
            output_str += ' --- '
            output_str += self.index[-1].strftime('%d %B %Y %H:%M:%S')+'\n'
            output_str += 'Number of Times: ' + str(len(self.index)) + '\n'
            output_str += 'Number of variables: ' + str(len(self.variables))

            output_str += '\n\nVariable Names:'+'\n'
            num = len(self.variables)//3
            for i in np.arange(num):
                output_str += self.variables[3 * i].ljust(30)
                output_str += self.variables[3 * i + 1].ljust(30)
                output_str += self.variables[3 * i + 2].ljust(30)+'\n'
            for i in np.arange(len(self.variables) - 3 * num):
                output_str += self.variables[i+3*num].ljust(30)
            output_str += '\n'
        else:
            output_str += 'No loaded data.'+'\n'
        output_str += '\n'

        return output_str

    def _filter_datetime_input(self, date):
        """
        Returns datetime that only includes year, month, and day.

        Parameters
        ----------
        date : datetime

        Returns
        -------
        datetime
            Only includes year, month, and day from original input

        """

        return pds.datetime(date.year, date.month, date.day)

    def today(self):
        """Returns today's date, with no hour, minute, second, etc.

        Parameters
        ----------
        None

        Returns
        -------
        datetime
            Today's date

        """

        return self._filter_datetime_input(pds.datetime.today())

    def tomorrow(self):
        """Returns tomorrow's date, with no hour, minute, second, etc.

        Parameters
        ----------
        None

        Returns
        -------
        datetime
            Tomorrow's date

        """

        return self.today() + pds.DateOffset(days=1)

    def yesterday(self):
        """Returns yesterday's date, with no hour, minute, second, etc.

        Parameters
        ----------
        None

        Returns
        -------
        datetime
            Yesterday's date

        """

        return self.today() - pds.DateOffset(days=1)

    def _load_data(self, date=None, fid=None):
        """
        Load data for an instrument on given date or fid, dependng upon input.

        Parameters
        ----------
        date : (dt.datetime.date object or NoneType)
            file date
        fid : (int or NoneType)
            filename index value

        Returns
        --------
        data : (pds.DataFrame)
            pysat data
        meta : (pysat.Meta)
            pysat meta data
        """

        if fid is not None:
            # get filename based off of index value
            fname = self.files[fid:fid+1]
        elif date is not None:
            fname = self.files[date: date+pds.DateOffset(days=1)]
        else:
            raise ValueError('Must supply either a date or file id number.')

        if len(fname) > 0:
            load_fname = [os.path.join(self.files.data_path, f) for f in fname]
            data, mdata = self._load_rtn(load_fname, tag=self.tag,
                                         sat_id=self.sat_id, **self.kwargs)

            # ensure units and name are named consistently in new Meta
            # object as specified by user upon Instrument instantiation
            mdata.accept_default_labels(self)

        else:
            data = self._null_data.copy()
            mdata = _meta.Meta(units_label=self.units_label,
                               name_label=self.name_label,
                               notes_label=self.notes_label,
                               desc_label=self.desc_label,
                               plot_label=self.plot_label,
                               axis_label=self.axis_label,
                               scale_label=self.scale_label,
                               min_label=self.min_label,
                               max_label=self.max_label,
                               fill_label=self.fill_label)

        output_str = '{platform} {name} {tag} {sat_id}'
        output_str = output_str.format(platform=self.platform,
                                       name=self.name, tag=self.tag,
                                       sat_id=self.sat_id)
        # check that data and metadata are the data types we expect
        if not isinstance(data, self._data_library):
            raise TypeError(' '.join(('Data returned by instrument load',
                            'routine must be a', self._data_library)))
        if not isinstance(mdata, _meta.Meta):
            raise TypeError('Metadata returned must be a pysat.Meta object')

        # let user know if data was returned or not
        if len(data) > 0:
            if date is not None:
                output_str = ' '.join(('Returning', output_str, 'data for',
                                       date.strftime('%d %B %Y')))
            else:
                if len(fname) == 1:
                    # this check was zero
                    output_str = ' '.join(('Returning', output_str,
                                           'data from', fname[0]))
                else:
                    output_str = ' '.join(('Returning', output_str,
                                           'data from', fname[0], '::',
                                           fname[-1]))
        else:
            # no data signal
            output_str = ' '.join(('No', output_str, 'data for',
                                   date.strftime('%d %B %Y')))
        # remove extra spaces, if any
        output_str = " ".join(output_str.split())
        print(output_str)
        return data, mdata

    def _load_next(self):
        """Load the next days data (or file) without incrementing the date.
        Repeated calls will not advance date/file and will produce the same
        data.

        Uses info stored in object to either increment the date,
        or the file. Looks for self._load_by_date flag.

        """
        if self._load_by_date:
            next_date = self.date + pds.DateOffset(days=1)
            return self._load_data(date=next_date)
        else:
            return self._load_data(fid=self._fid+1)

    def _load_prev(self):
        """Load the next days data (or file) without decrementing the date.
        Repeated calls will not decrement date/file and will produce the same
        data

        Uses info stored in object to either decrement the date,
        or the file. Looks for self._load_by_date flag.

        """

        if self._load_by_date:
            prev_date = self.date - pds.DateOffset(days=1)
            return self._load_data(date=prev_date)
        else:
            return self._load_data(fid=self._fid-1)

    def _set_load_parameters(self, date=None, fid=None):
        self.date = date
        self._fid = fid
        if date is not None:
            year, doy = utils.time.getyrdoy(date)
            self.yr = year
            self.doy = doy
            self._load_by_date = True
        else:
            self.yr = None
            self.doy = None
            self._load_by_date = False

    def load(self, yr=None, doy=None, date=None, fname=None, fid=None,
             verifyPad=False):
        """Load instrument data into Instrument object .data.

        Parameters
        ----------
        yr : integer
            year for desired data
        doy : integer
            day of year
        date : datetime object
            date to load
        fname : 'string'
            filename to be loaded
        verifyPad : boolean
            if True, padding data not removed (debug purposes)

        Returns
        --------
        Void.  Data is added to self.data

        Note
        ----
        Loads data for a chosen instrument into .data. Any functions chosen
        by the user and added to the custom processing queue (.custom.add)
        are automatically applied to the data before it is available to
        user in .data.

        """
        # set options used by loading routine based upon user input
        if date is not None:
            # ensure date portion from user is only year, month, day
            self._set_load_parameters(date=self._filter_datetime_input(date),
                                      fid=None)
            # increment
            inc = pds.DateOffset(days=1)
            curr = date
        elif (yr is not None) & (doy is not None):
            date = pds.datetime(yr, 1, 1) + pds.DateOffset(days=(doy-1))
            self._set_load_parameters(date=date, fid=None)
            # increment
            inc = pds.DateOffset(days=1)
            curr = self.date
        elif fname is not None:
            # date will have to be set later by looking at the data
            self._set_load_parameters(date=None,
                                      fid=self.files.get_index(fname))
            # increment one file at a time
            inc = 1
            curr = self._fid.copy()
        elif fid is not None:
            self._set_load_parameters(date=None, fid=fid)
            # increment one file at a time
            inc = 1
            curr = fid
        else:
            estr = 'Must supply a yr,doy pair, or datetime object, or filename'
            estr = '{:s} to load data from.'.format(estr)
            raise TypeError(estr)

        self.orbits._reset()
        # if pad  or multi_file_day is true, need to have a three day/file load
        loop_pad = self.pad if self.pad is not None \
            else pds.DateOffset(seconds=0)
        if (self.pad is not None) | self.multi_file_day:
            if self._empty(self._next_data) & self._empty(self._prev_data):
                # data has not already been loaded for previous and next days
                # load data for all three
                print('Initializing three day/file window')
                # using current date or fid
                self._prev_data, self._prev_meta = self._load_prev()
                self._curr_data, self._curr_meta = \
                    self._load_data(date=self.date, fid=self._fid)
                self._next_data, self._next_meta = self._load_next()
            else:
                # moving forward in time
                if self._next_data_track == curr:
                    del self._prev_data
                    self._prev_data = self._curr_data
                    self._prev_meta = self._curr_meta
                    self._curr_data = self._next_data
                    self._curr_meta = self._next_meta
                    self._next_data, self._next_meta = self._load_next()
                # moving backward in time
                elif self._prev_data_track == curr:
                    del self._next_data
                    self._next_data = self._curr_data
                    self._next_meta = self._curr_meta
                    self._curr_data = self._prev_data
                    self._curr_meta = self._prev_meta
                    self._prev_data, self._prev_meta = self._load_prev()
                # jumped in time/or switched from filebased to date based
                # access
                else:
                    del self._prev_data
                    del self._curr_data
                    del self._next_data
                    self._prev_data, self._prev_meta = self._load_prev()
                    self._curr_data, self._curr_meta = \
                        self._load_data(date=self.date, fid=self._fid)
                    self._next_data, self._next_meta = self._load_next()

            # make sure datetime indices for all data is monotonic
            if not self._index(self._prev_data).is_monotonic_increasing:
                self._prev_data.sort_index(inplace=True)
            if not self._index(self._curr_data).is_monotonic_increasing:
                self._curr_data.sort_index(inplace=True)
            if not self._index(self._next_data).is_monotonic_increasing:
                self._next_data.sort_index(inplace=True)

            # make tracking indexes consistent with new loads
            self._next_data_track = curr + inc
            self._prev_data_track = curr - inc
            # attach data to object
            if not self._empty(self._curr_data):
                self.data = self._curr_data.copy()
                self.meta = self._curr_meta.copy()
            else:
                self.data = self._null_data.copy()
                # line below removed as it would delete previous meta, if any
                # if you end a seasonal analysis with a day with no data, then
                # no meta: self.meta = _meta.Meta()

            # multi file days can extend past a single day, only want data from
            # specific date if loading by day
            # set up times for the possible data padding coming up
            if self._load_by_date:
                # print ('double trouble')
                first_time = self.date
                first_pad = self.date - loop_pad
                last_time = self.date + pds.DateOffset(days=1)
                last_pad = self.date + pds.DateOffset(days=1) + loop_pad
                want_last_pad = False
            # loading by file, can't be a multi_file-day flag situation
            elif (not self._load_by_date) and (not self.multi_file_day):
                # print ('single trouble')
                first_time = self._index(self._curr_data)[0]
                first_pad = first_time - loop_pad
                last_time = self._index(self._curr_data)[-1]
                last_pad = last_time + loop_pad
                want_last_pad = True
            else:
                raise ValueError("multi_file_day and loading by date are " +
                                 "effectively equivalent.  Can't have " +
                                 "multi_file_day and load by file.")
            # print (first_pad, first_time, last_time, last_pad)

            # pad data based upon passed parameter
            if (not self._empty(self._prev_data)) & (not self.empty):
                stored_data = self.data  # .copy()
                temp_time = copy.deepcopy(self.index[0])
                # pad data using access mechanisms that works
                # for both pandas and xarray
                self.data = self._prev_data.copy()
                # __getitem__ used below to get data
                # from instrument object. Details
                # for handling pandas and xarray are different
                # and handled by __getitem__
                self.data = self[first_pad:temp_time]
                if not self.empty:
                    if (self.index[-1] == temp_time):
                        self.data = self[:-1]
                    self.data = self.concat_data([self.data, stored_data])
                else:
                    self.data = stored_data

            if (not self._empty(self._next_data)) & (not self.empty):
                stored_data = self.data  # .copy()
                temp_time = copy.deepcopy(self.index[-1])
                # pad data using access mechanisms that work
                # for both pandas and xarray
                self.data = self._next_data.copy()
                self.data = self[temp_time:last_pad]
                if not self.empty:
                    if (self.index[0] == temp_time):
                        self.data = self[1:]
                    self.data = self.concat_data([stored_data, self.data])
                else:
                    self.data = stored_data

            self.data = self[first_pad:last_pad]
            # want exclusive end slicing behavior from above
            if not self.empty:
                if (self.index[-1] == last_pad) & (not want_last_pad):
                    self.data = self[:-1]

        # if self.pad is False, load single day
        else:
            self.data, meta = self._load_data(date=self.date, fid=self._fid)
            if not self.empty:
                self.meta = meta

        # check if load routine actually returns meta
        if self.meta.data.empty:
            self.meta[self.variables] = {self.name_label: self.variables,
                                         self.units_label: [''] *
                                         len(self.variables)}
        # if loading by file set the yr, doy, and date
        if not self._load_by_date:
            if self.pad is not None:
                temp = first_time
            else:
                temp = self.index[0]
            self.date = pds.datetime(temp.year, temp.month, temp.day)
            self.yr, self.doy = utils.time.getyrdoy(self.date)

        if not self.empty:
            self._default_rtn(self)
        # clean
        if (not self.empty) & (self.clean_level != 'none'):
            self._clean_rtn(self)
        # apply custom functions
        if not self.empty:
            self.custom._apply_all(self)

        # remove the excess padding, if any applied
        if (self.pad is not None) & (not self.empty) & (not verifyPad):
            self.data = self[first_time: last_time]
            if not self.empty:
                if (self.index[-1] == last_time) & (not want_last_pad):
                    self.data = self[:-1]

        # transfer any extra attributes in meta to the Instrument object
        self.meta.transfer_attributes_to_instrument(self)
        sys.stdout.flush()
        return

    def remote_file_list(self):
        """List remote files for chosen instrument.

        Returns
        -------
        Series
            pandas Series of filenames indexed by date and time

        """

        return self._list_remote_rtn(self.tag, self.sat_id)

    def remote_date_range(self):
        """Returns fist and last date for remote data.

        Returns
        -------
        List
            First and last datetimes obtained from remote_file_list

        """

        files = self.remote_file_list()
        return [files.index[0], files.index[-1]]

    def download_updated_files(self, user=None, password=None, **kwargs):
        """Grabs a list of remote files, compares to local, then downloads new
        files.

        Parameters
        ----------
        user : string
            username, if required by instrument data archive
        password : string
            password, if required by instrument data archive
        **kwargs : dict
            Dictionary of keywords that may be options for specific instruments

        Note
        ----
        Data will be downloaded to pysat_data_dir/patform/name/tag

        If Instrument bounds are set to defaults they are updated
        after files are downloaded.

        """

        # get list of remote files
        remote_files = self.remote_file_list()
        if remote_files.empty:
            print('No remote files found. Unable to download latest data.')
            return

        # get current list of local files
        self.files.refresh()
        local_files = self.files.files
        # compare local and remote files

        # first look for dates that are in remote but not in local
        new_dates = []
        for date in remote_files.index:
            if date not in local_files:
                new_dates.append(date)

        # now compare filenames between common dates as it may
        # be a new version or revision
        # this will have a problem with filenames that are
        # faking daily data from monthly
        for date in local_files.index:
            if date in remote_files.index:
                if remote_files[date] != local_files[date]:
                    new_dates.append(date)
        print('Found ', len(new_dates), ' files that are new or updated.')
        # download date for dates in new_dates (also includes new names)
        self.download(user=user, password=password, date_array=new_dates,
                      **kwargs)

    def download(self, start=None, stop=None, freq='D', user=None,
                 password=None, date_array=None, **kwargs):
        """Download data for given Instrument object from start to stop.

        Parameters
        ----------
        start : pandas.datetime (yesterday)
            start date to download data
        stop : pandas.datetime (tomorrow)
            stop date to download data
        freq : string
            Stepsize between dates for season, 'D' for daily, 'M' monthly
            (see pandas)
        user : string
            username, if required by instrument data archive
        password : string
            password, if required by instrument data archive
        date_array : list-like
            Sequence of dates to download date for. Takes precendence over
            start and stop inputs
        **kwargs : dict
            Dictionary of keywords that may be options for specific instruments

        Note
        ----
        Data will be downloaded to pysat_data_dir/patform/name/tag

        If Instrument bounds are set to defaults they are updated
        after files are downloaded.

        """
        import errno
        # make sure directories are there, otherwise create them
        try:
            os.makedirs(self.files.data_path)
        except OSError as e:
            if e.errno != errno.EEXIST:
                raise

        if (start is None) or (stop is None) and (date_array is None):
            # defaults for downloads are set here rather than
            # in the method signature since method defaults are
            # only set once! If an Instrument object persists
            # longer than a day then the download defaults would
            # no longer be correct. Dates are always correct in this
            # setup.
            print('Downloading the most recent data by default. ',
                  '(yesterday through tomorrow)')
            start = self.yesterday()
            stop = self.tomorrow()
        print('Downloading data to: ', self.files.data_path)

        if date_array is None:
            # create range of dates to download data for
            # make sure dates are whole days
            start = self._filter_datetime_input(start)
            stop = self._filter_datetime_input(stop)
            date_array = utils.time.season_date_range(start, stop, freq=freq)

        if user is None:
            self._download_rtn(date_array,
                               tag=self.tag,
                               sat_id=self.sat_id,
                               data_path=self.files.data_path,
                               **kwargs)
        else:
            self._download_rtn(date_array,
                               tag=self.tag,
                               sat_id=self.sat_id,
                               data_path=self.files.data_path,
                               user=user,
                               password=password, **kwargs)
        # get current file date range
        first_date = self.files.start_date
        last_date = self.files.stop_date

        print('Updating pysat file list')
        self.files.refresh()

        # if instrument object has default bounds, update them
        if len(self.bounds[0]) == 1:
            if(self.bounds[0][0] == first_date and
               self.bounds[1][0] == last_date):
                print('Updating instrument object bounds.')
                self.bounds = None

    @property
    def bounds(self):
        """Boundaries for iterating over instrument object by date or file.

        Parameters
        ----------
        start : datetime object, filename, or None (default)
            start of iteration, if None uses first data date.
            list-like collection also accepted
        end :  datetime object, filename, or None (default)
                end of iteration, inclusive. If None uses last data date.
                list-like collection also accepted

        Note
        ----
        Both start and stop must be the same type (date, or filename) or None

        Examples
        --------
        ::

            inst = pysat.Instrument(platform=platform,
                                    name=name,
                                    tag=tag)
            start = pysat.datetime(2009,1,1)
            stop = pysat.datetime(2009,1,31)
            inst.bounds = (start,stop)

            start2 = pysat.datetetime(2010,1,1)
            stop2 = pysat.datetime(2010,2,14)
            inst.bounds = ([start, start2], [stop, stop2])

        """
        return self._iter_start, self._iter_stop

    @bounds.setter
    def bounds(self, value=None):
        if value is None:
            value = (None, None)
        if len(value) < 2:
            raise ValueError('Must supply both a start and end date/file' +
                             'Supply None if you want the first/last possible')

        start = value[0]
        end = value[1]
        # get the frequency, or step size, of season
        if len(value) == 3:
            step = value[2]
        else:
            # default do daily
            step = 'D'

        if (start is None) and (end is None):
            # set default
            self._iter_start = [self.files.start_date]
            self._iter_stop = [self.files.stop_date]
            self._iter_type = 'date'
            if self._iter_start[0] is not None:
                # check here in case Instrument is initialized with no input
                self._iter_list = \
                    utils.time.season_date_range(self._iter_start,
                                                 self._iter_stop,
                                                 freq=step)

        elif((hasattr(start, '__iter__') and not isinstance(start, str)) and
             (hasattr(end, '__iter__') and not isinstance(end, str))):
            base = type(start[0])
            for s, t in zip(start, end):
                if (type(s) != type(t)) or (type(s) != base):
<<<<<<< HEAD
                    raise ValueError(' '.join(('Start and end items must all',
                                               'be of the same type')))
=======
                    raise ValueError(''.join(('Start and end items must all',
                                              ' be of the same type')))
>>>>>>> 93dd1fcd
            if isinstance(start[0], str):
                self._iter_type = 'file'
                self._iter_list = self.files.get_file_array(start, end)
            elif isinstance(start[0], pds.datetime):
                self._iter_type = 'date'
                self._iter_list = utils.time.season_date_range(start, end,
                                                               freq=step)
            else:
                raise ValueError('Input is not a known type, string or ' +
                                 'datetime')
            self._iter_start = start
            self._iter_stop = end

        elif((hasattr(start, '__iter__') and not isinstance(start, str)) or
             (hasattr(end, '__iter__') and not isinstance(end, str))):
            raise ValueError('Both start and end must be iterable if one ' +
                             'bound is iterable')

        elif isinstance(start, str) or isinstance(end, str):
            if isinstance(start, pds.datetime) or \
                    isinstance(end, pds.datetime):
                raise ValueError('Not allowed to mix file and date bounds')
            if start is None:
                start = self.files[0]
            if end is None:
                end = self.files.files[-1]
            self._iter_start = [start]
            self._iter_stop = [end]
            self._iter_list = self.files.get_file_array(self._iter_start,
                                                        self._iter_stop)
            self._iter_type = 'file'

        elif isinstance(start, pds.datetime) or isinstance(end, pds.datetime):
            if start is None:
                start = self.files.start_date
            if end is None:
                end = self.files.stop_date
            self._iter_start = [start]
            self._iter_stop = [end]
            self._iter_list = utils.time.season_date_range(start, end,
                                                           freq=step)
            self._iter_type = 'date'
        else:
            raise ValueError(''.join(('Provided an invalid combination of',
                                      ' bounds. if specifying by file, both',
                                      ' bounds must be by file. Other ',
                                      'combinations of datetime objects ',
                                      'and None are allowed.')))

    def __iter__(self):
        """Iterates instrument object by loading subsequent days or files.

        Note
        ----
        Limits of iteration, and iteration type (date/file)
        set by `bounds` attribute.

        Default bounds are the first and last dates from files on local system.

        Examples
        --------
        ::

            inst = pysat.Instrument(platform=platform,
                                    name=name,
                                    tag=tag)
            start = pysat.datetime(2009,1,1)
            stop = pysat.datetime(2009,1,31)
            inst.bounds = (start,stop)
            for inst in inst:
                print('Another day loaded', inst.date)

        """

        if self._iter_type == 'file':
            for fname in self._iter_list:
                self.load(fname=fname)
                yield self

        elif self._iter_type == 'date':
            for date in self._iter_list:
                self.load(date=date)
                yield self

    def next(self, verifyPad=False):
        """Manually iterate through the data loaded in Instrument object.

        Bounds of iteration and iteration type (day/file) are set by
        `bounds` attribute.

        Note
        ----
        If there were no previous calls to load then the
        first day(default)/file will be loaded.

        """

        if self._iter_type == 'date':
            if self.date is not None:
                idx, = np.where(self._iter_list == self.date)
                if (len(idx) == 0):
                    raise StopIteration(''.join(('File list is empty. ',
                                                 'Nothing to be done.')))
                elif idx[-1] + 1 >= len(self._iter_list):
                    raise StopIteration('Outside the set date boundaries.')
                else:
                    idx += 1
                    self.load(date=self._iter_list[idx[0]],
                              verifyPad=verifyPad)
            else:
                self.load(date=self._iter_list[0], verifyPad=verifyPad)

        elif self._iter_type == 'file':
            if self._fid is not None:
                first = self.files.get_index(self._iter_list[0])
                last = self.files.get_index(self._iter_list[-1])
                if (self._fid < first) | (self._fid+1 > last):
                    raise StopIteration('Outside the set file boundaries.')
                else:
                    self.load(fname=self._iter_list[self._fid + 1 - first],
                              verifyPad=verifyPad)
            else:
                self.load(fname=self._iter_list[0], verifyPad=verifyPad)

    def prev(self, verifyPad=False):
        """Manually iterate backwards through the data in Instrument object.

        Bounds of iteration and iteration type (day/file)
        are set by `bounds` attribute.

        Note
        ----
        If there were no previous calls to load then the
        first day(default)/file will be loaded.

        """

        if self._iter_type == 'date':
            if self.date is not None:
                idx, = np.where(self._iter_list == self.date)
                if len(idx) == 0:
                    raise StopIteration(''.join(('File list is empty. ',
                                                 'Nothing to be done.')))
                elif idx[0] == 0:
                    raise StopIteration('Outside the set date boundaries.')
                else:
                    idx -= 1
                    self.load(date=self._iter_list[idx[0]],
                              verifyPad=verifyPad)
            else:
                self.load(date=self._iter_list[-1], verifyPad=verifyPad)

        elif self._iter_type == 'file':
            if self._fid is not None:
                first = self.files.get_index(self._iter_list[0])
                last = self.files.get_index(self._iter_list[-1])
                if (self._fid-1 < first) | (self._fid > last):
                    raise StopIteration('Outside the set file boundaries.')
                else:
                    self.load(fname=self._iter_list[self._fid-1-first],
                              verifyPad=verifyPad)
            else:
                self.load(fname=self._iter_list[-1], verifyPad=verifyPad)

    def _get_var_type_code(self, coltype):
        '''Determines the two-character type code for a given variable type

        Parameters
        ----------
        coltype : type or np.dtype
            The type of the variable

        Returns
        -------
        str
            The variable type code for the given type'''

        if type(coltype) is np.dtype:
            var_type = coltype.kind + str(coltype.itemsize)
            return var_type
        else:
            if coltype is np.int64:
                return 'i8'
            elif coltype is np.int32:
                return 'i4'
            elif coltype is np.int16:
                return 'i2'
            elif coltype is np.int8:
                return 'i1'
            elif coltype is np.uint64:
                return 'u8'
            elif coltype is np.uint32:
                return 'u4'
            elif coltype is np.uint16:
                return 'u2'
            elif coltype is np.uint8:
                return 'u1'
            elif coltype is np.float64:
                return 'f8'
            elif coltype is np.float32:
                return 'f4'
            elif issubclass(coltype, basestring):
                return 'S1'
            else:
                raise TypeError('Unknown Variable Type' + str(coltype))

    def _get_data_info(self, data, file_format):
        """Support file writing by determiniing data type and other options

        Parameters
        ----------
        data : pandas object
            Data to be written
        file_format : basestring
            String indicating netCDF3 or netCDF4

        Returns
        -------
        data_flag, datetime_flag, old_format
        """
        # get type of data
        data_type = data.dtype
        # check if older file_format
        # if file_format[:7] == 'NETCDF3':
        if file_format != 'NETCDF4':
            old_format = True
        else:
            old_format = False
        # check for object type
        if data_type != np.dtype('O'):
            # simple data, not an object

            # no 64bit ints in netCDF3
            if (data_type == np.int64) & old_format:
                data = data.astype(np.int32)
                data_type = np.int32

            if data_type == np.dtype('<M8[ns]'):
                if not old_format:
                    data_type = np.int64
                else:
                    data_type = np.float
                datetime_flag = True
            else:
                datetime_flag = False
        else:
            # dealing with a more complicated object
            # iterate over elements until we hit something that is something,
            # and not NaN
            data_type = type(data.iloc[0])
            for i in np.arange(len(data)):
                if len(data.iloc[i]) > 0:
                    data_type = type(data.iloc[i])
                    if not isinstance(data_type, np.float):
                        break
            datetime_flag = False

        return data, data_type, datetime_flag

    def _filter_netcdf4_metadata(self, mdata_dict, coltype, remove=False):
        """Filter metadata properties to be consistent with netCDF4.

        Notes
        -----
        removed forced to True if coltype consistent with a string type

        Parameters
        ----------
        mdata_dict : dict
            Dictionary equivalent to Meta object info
        coltype : type
            Type provided by _get_data_info
        remove : boolean (False)
            Removes FillValue and associated parameters disallowed for strings

        Returns
        -------
        dict
            Modified as needed for netCDf4

        """
        # Coerce boolean types to integers
        for key in mdata_dict:
            if type(mdata_dict[key]) == bool:
                mdata_dict[key] = int(mdata_dict[key])
        # Should use isinstance here
        if (coltype == type(' ')) or (coltype == type(u' ')):
            # if isinstance(coltype, str):
            remove = True
        # print ('coltype', coltype, remove, type(coltype), )
        if u'_FillValue' in mdata_dict.keys():
            # make sure _FillValue is the same type as the data
            if remove:
                mdata_dict.pop('_FillValue')
            else:
                mdata_dict['_FillValue'] = \
                    np.array(mdata_dict['_FillValue']).astype(coltype)
        if u'FillVal' in mdata_dict.keys():
            # make sure _FillValue is the same type as the data
            if remove:
                mdata_dict.pop('FillVal')
            else:
                mdata_dict['FillVal'] = \
                    np.array(mdata_dict['FillVal']).astype(coltype)
        return mdata_dict

    def generic_meta_translator(self, meta_to_translate):
        '''Translates the metadate contained in an object into a dictionary
        suitable for export.

        Parameters
        ----------
        meta_to_translate : Meta
            The metadata object to translate

        Returns
        -------
        dict
            A dictionary of the metadata for each variable of an output file
            e.g. netcdf4'''
        export_dict = {}
        if self._meta_translation_table is not None:
            # Create a translation table for the actual values of the meta
            # labels. The instrument specific translation table only stores the
            # names of the attributes that hold the various meta labels
            translation_table = {}
            for key in self._meta_translation_table:
                translation_table[getattr(self, key)] = \
                    self._meta_translation_table[key]
        else:
            translation_table = None
        # First Order Data
        for key in meta_to_translate.data.index:
            if translation_table is None:
                export_dict[key] = meta_to_translate.data.loc[key].to_dict()
            else:
                # Translate each key if a translation is provided
                export_dict[key] = {}
                meta_dict = meta_to_translate.data.loc[key].to_dict()
                for original_key in meta_dict:
                    if original_key in translation_table:
                        for translated_key in translation_table[original_key]:
                            export_dict[key][translated_key] = \
                                meta_dict[original_key]
                    else:
                        export_dict[key][original_key] = \
                            meta_dict[original_key]

        # Higher Order Data
        for key in meta_to_translate.ho_data:
            if key not in export_dict:
                export_dict[key] = {}
            for ho_key in meta_to_translate.ho_data[key].data.index:
                if translation_table is None:
                    export_dict[key + '_' + ho_key] = \
                        meta_to_translate.ho_data[key].data.loc[ho_key].to_dict()
                else:
                    # Translate each key if a translation is provided
                    export_dict[key+'_'+ho_key] = {}
                    meta_dict = \
                        meta_to_translate.ho_data[key].data.loc[ho_key].to_dict()
                    for original_key in meta_dict:
                        if original_key in translation_table:
                            for translated_key in translation_table[original_key]:
                                export_dict[key + '_' + ho_key][translated_key] = \
                                    meta_dict[original_key]
                        else:
                            export_dict[key+'_'+ho_key][original_key] = \
                                meta_dict[original_key]
        return export_dict

    def to_netcdf4(self, fname=None, base_instrument=None, epoch_name='Epoch',
                   zlib=False, complevel=4, shuffle=True):
        """Stores loaded data into a netCDF4 file.

        Parameters
        ----------
        fname : string
            full path to save instrument object to
        base_instrument : pysat.Instrument
            used as a comparison, only attributes that are present with
            self and not on base_instrument are written to netCDF
        epoch_name : str
            Label in file for datetime index of Instrument object
        zlib : boolean
            Flag for engaging zlib compression (True - compression on)
        complevel : int
            an integer between 1 and 9 describing the level of compression
            desired (default 4). Ignored if zlib=False
        shuffle : boolean
            the HDF5 shuffle filter will be applied before compressing the data
            (default True). This significantly improves compression. Default is
            True. Ignored if zlib=False.

        Note
        ----

        Stores 1-D data along dimension 'epoch' - the date time index.

        Stores higher order data (e.g. dataframes within series) separately

         - The name of the main variable column is used to prepend subvariable
           names within netCDF, var_subvar_sub
         - A netCDF4 dimension is created for each main variable column
           with higher order data; first dimension Epoch
         - The index organizing the data stored as a dimension variable
         - from_netcdf4 uses the variable dimensions to reconstruct data
           structure


        All attributes attached to instrument meta are written to netCDF attrs.

        """

        import netCDF4
        import pysat

        file_format = 'NETCDF4'
        # base_instrument used to define the standard attributes attached
        # to the instrument object. Any additional attributes added
        # to the main input Instrument will be written to the netCDF4
        base_instrument = Instrument() if base_instrument is None \
            else base_instrument

        # begin processing metadata for writing to the file
        # look to see if user supplied a list of export keys
        # corresponding to internally tracked metadata within pysat
        export_meta = self.generic_meta_translator(self.meta)
        if self._meta_translation_table is None:
            # didn't find a translation table, using the strings
            # attached to the supplied pysat.Instrument object
            export_name_labels = [self.name_label]
            export_units_labels = [self.units_label]
            export_desc_labels = [self.desc_label]
            export_notes_labels = [self.notes_label]
        else:
            # user supplied labels in translation table
            export_name_labels = self._meta_translation_table['name_label']
            export_units_labels = self._meta_translation_table['units_label']
            export_desc_labels = self._meta_translation_table['desc_label']
            export_notes_labels = self._meta_translation_table['notes_label']
            print('Using Metadata Translation Table: ',
                  self._meta_translation_table)
        # Apply instrument specific post-processing to the export_meta
        if hasattr(self._export_meta_post_processing, '__call__'):
            export_meta = self._export_meta_post_processing(export_meta)

        # general process for writing data is this
        # first, take care of the EPOCH information
        # second, iterate over the variable colums in Instrument.data
        # check the type of data
        # if 1D column, do simple write (type is not an object)
        # if it is an object, then check if writing strings, if not strings,
        # then if column is a Series of Frames, write as 2D variables
        # metadata must be filtered before writing to netCDF4, string variables
        # can't have a fill value
        with netCDF4.Dataset(fname, mode='w', format=file_format) as out_data:
            # number of items, yeah
            num = len(self.index)
            # write out the datetime index
            out_data.createDimension(epoch_name, num)
            cdfkey = out_data.createVariable(epoch_name, 'i8',
                                             dimensions=(epoch_name),
                                             zlib=zlib,
                                             complevel=complevel,
                                             shuffle=shuffle)
            # grab existing metadata for Epoch or create suitable info
            if epoch_name in self.meta:
                new_dict = export_meta[self.meta.var_case_name(epoch_name)]
            else:
                # create empty shell
                new_dict = {}

            # update required and basic information if not present
            for export_name_label in export_name_labels:
                if export_name_label not in new_dict:
                    new_dict[export_name_label] = epoch_name

            for export_units_label in export_units_labels:
                if export_units_label not in new_dict:
                    new_dict[export_units_label] = \
                        'Milliseconds since 1970-1-1 00:00:00'

            for export_desc_label in export_desc_labels:
                if export_desc_label not in new_dict:
                    new_dict[export_desc_label] = \
                        'Milliseconds since 1970-1-1 00:00:00'

            for export_notes_label in export_notes_labels:
                if export_notes_label not in new_dict:
                    new_dict[export_notes_label] = ''

            new_dict['calendar'] = 'standard'
            new_dict['Format'] = 'i8'
            new_dict['Var_Type'] = 'data'
            if self.index.is_monotonic_increasing:
                new_dict['MonoTon'] = 'increase'
            elif self.index.is_monotonic_decreasing:
                new_dict['MonoTon'] = 'decrease'
            new_dict['Time_Base'] = 'Milliseconds since 1970-1-1 00:00:00'
            new_dict['Time_Scale'] = 'UTC'
            new_dict = self._filter_netcdf4_metadata(new_dict, np.int64)
            # attach metadata
            cdfkey.setncatts(new_dict)

            # attach data
            cdfkey[:] = (self.index.values.astype(np.int64) *
                         1.E-6).astype(np.int64)

            # iterate over all of the columns in the Instrument dataframe
            # check what kind of data we are dealing with, then store
            for key in self.variables:
                # print (key)
                # get information on type data we are dealing with
                # data is data in proer type( multiformat support)
                # coltype is the direct type, np.int64
                # and datetime_flag lets you know if the data is full of time
                # information
                data, coltype, datetime_flag = self._get_data_info(self[key],
                                                                   file_format)
                # operate on data based upon type
                if self[key].dtype != np.dtype('O'):
                    # not an object, normal basic 1D data
                    # print(key, coltype, file_format)
                    cdfkey = out_data.createVariable(key,
                                                     coltype,
                                                     dimensions=(epoch_name),
                                                     zlib=zlib,
                                                     complevel=complevel,
                                                     shuffle=shuffle)
                    # attach any meta data, after filtering for standards
                    try:
                        # attach dimension metadata
                        new_dict = export_meta[key]
                        new_dict['Depend_0'] = epoch_name
                        new_dict['Display_Type'] = 'Time Series'
                        new_dict['Format'] = self._get_var_type_code(coltype)
                        new_dict['Var_Type'] = 'data'
                        new_dict = self._filter_netcdf4_metadata(new_dict,
                                                                 coltype)
                        cdfkey.setncatts(new_dict)
                    except KeyError:
                        print(', '.join(('Unable to find MetaData for', key)))
                    # assign data
                    if datetime_flag:
                        # datetime is in nanoseconds, storing milliseconds
                        cdfkey[:] = (data.values.astype(coltype)
                                     * 1.E-6).astype(coltype)
                    else:
                        # not datetime data, just store as is
                        cdfkey[:] = data.values.astype(coltype)

                # back to main check on type of data to write
                else:
                    # it is a Series of objects, need to figure out
                    # what the actual objects are, then act as needed

                    # use info in coltype to get real datatype of object
                    # isinstance isn't working here because of something with
                    # coltype

                    if (coltype == type(' ')) or (coltype == type(u' ')):
                        # dealing with a string
                        cdfkey = out_data.createVariable(key, coltype,
                                                         dimensions=(epoch_name),
                                                         zlib=zlib,
                                                         complevel=complevel,
                                                         shuffle=shuffle)
                        # attach any meta data
                        try:
                            # attach dimension metadata
                            new_dict = export_meta[key]
                            new_dict['Depend_0'] = epoch_name
                            new_dict['Display_Type'] = 'Time Series'
                            new_dict['Format'] = \
                                self._get_var_type_code(coltype)
                            new_dict['Var_Type'] = 'data'
                            # no FillValue or FillVal allowed for strings
                            new_dict = self._filter_netcdf4_metadata(new_dict,
                                                                     coltype,
                                                                     remove=True)
                            # really attach metadata now
                            cdfkey.setncatts(new_dict)
                        except KeyError:
                            print(', '.join(('Unable to find MetaData for',
                                             key)))

                        # time to actually write the data now
                        cdfkey[:] = data.values

                    # still dealing with an object, not just a series
                    # of strings
                    # maps to if check on coltypes being stringbased
                    else:
                        # presuming a series with a dataframe or series in each
                        # location start by collecting some basic info on
                        # dimensions sizes, names, then create corresponding
                        # netCDF4 dimensions total dimensions stored for object
                        # are epoch plus ones created below
                        dims = np.shape(self[key].iloc[0])
                        obj_dim_names = []
                        if len(dims) == 1:
                            # generally working with higher dimensional data
                            # pad dimensions so that the rest of the code works
                            # for either a Series or a Frame
                            dims = (dims[0], 0)
                        for i, dim in enumerate(dims[:-1]):
                            # don't need to go over last dimension value,
                            # it covers number of columns (if a frame)
                            obj_dim_names.append(key)
                            out_data.createDimension(obj_dim_names[-1], dim)
                        # create simple tuple with information needed to create
                        # the right dimensions for variables that will
                        # be written to file
                        var_dim = tuple([epoch_name] + obj_dim_names)

                        # We need to do different things if a series or
                        # dataframe stored
                        try:
                            # start by assuming it is a dataframe
                            # get list of subvariables
                            iterable = self[key].iloc[0].columns
                            # store our newfound knowledge, we are dealing with
                            # a series of DataFrames
                            is_frame = True
                        except AttributeError:
                            # turns out data is Series of Series
                            # which doesn't have columns
                            iterable = [self[key].iloc[0].name]
                            is_frame = False

                        # find location within main variable that actually
                        # has subvariable data (not just empty frame/series)
                        # so we can determine what the real underlying data
                        # types are
                        good_data_loc = 0
                        for jjj in np.arange(len(self.data)):
                            if len(self.data[key].iloc[0]) > 0:
                                data_loc = jjj
                                break
                        # found a place with data, if there is one
                        # now iterate over the subvariables, get data info
                        # create netCDF4 variables and store the data
                        # stored name is variable_subvariable
                        for col in iterable:
                            if is_frame:
                                # we are working with a dataframe so
                                # multiple subvariables stored under a single
                                # main variable heading
                                data, coltype, _ = \
                                    self._get_data_info(self[key].iloc[good_data_loc][col],
                                                        file_format)
                                cdfkey = \
                                    out_data.createVariable(key + '_' + col,
                                                            coltype,
                                                            dimensions=var_dim,
                                                            zlib=zlib,
                                                            complevel=complevel,
                                                            shuffle=shuffle)
                                # attach any meta data
                                try:
                                    new_dict = export_meta[key+'_'+col]
                                    new_dict['Depend_0'] = epoch_name
                                    new_dict['Depend_1'] = obj_dim_names[-1]
                                    new_dict['Display_Type'] = 'Spectrogram'
                                    new_dict['Format'] = \
                                        self._get_var_type_code(coltype)
                                    new_dict['Var_Type'] = 'data'
                                    # print('Frame Writing ', key, col,
                                    # export_meta[key].children[col])
                                    new_dict = \
                                        self._filter_netcdf4_metadata(new_dict,
                                                                      coltype)
                                    # print ('mid2 ', new_dict)
                                    cdfkey.setncatts(new_dict)
                                except KeyError:
                                    print(' '.join(('Unable to find MetaData',
                                                    'for', ', '.join((key,
                                                                      col)))))
                                # attach data
                                # it may be slow to repeatedly call the store
                                # method as well astype method below collect
                                # data into a numpy array, then write the full
                                # array in one go
                                # print(coltype, dims)
                                temp_cdf_data = \
                                    np.zeros((num, dims[0])).astype(coltype)
                                for i in range(num):
                                    temp_cdf_data[i, :] = \
                                        self[key].iloc[i][col].values
                                # write data
                                cdfkey[:, :] = temp_cdf_data.astype(coltype)

                            else:
                                # we are dealing with a Series
                                # get information about information within
                                # series
                                data, coltype, _ = \
                                    self._get_data_info(self[key].iloc[good_data_loc], file_format)
                                cdfkey = \
                                    out_data.createVariable(key + '_data',
                                                            coltype,
                                                            dimensions=var_dim,
                                                            zlib=zlib,
                                                            complevel=complevel,
                                                            shuffle=shuffle)
                                                            # , chunksizes=1)
                                # attach any meta data
                                try:
                                    new_dict = export_meta[key]
                                    new_dict['Depend_0'] = epoch_name
                                    new_dict['Depend_1'] = obj_dim_names[-1]
                                    new_dict['Display_Type'] = 'Spectrogram'
                                    new_dict['Format'] = \
                                        self._get_var_type_code(coltype)
                                    new_dict['Var_Type'] = 'data'
                                    new_dict = \
                                        self._filter_netcdf4_metadata(new_dict,
                                                                      coltype)
                                    # really attach metadata now
                                    # print ('mid3 ', new_dict)
                                    cdfkey.setncatts(new_dict)
                                except KeyError:
                                    print(' '.join(('Unable to find MetaData',
                                                    'for,', key)))
                                # attach data
                                temp_cdf_data = np.zeros((num, dims[0])).astype(coltype)
                                for i in range(num):
                                    temp_cdf_data[i, :] = self[i, key].values
                                # write data
                                cdfkey[:, :] = temp_cdf_data.astype(coltype)

                        # we are done storing the actual data for the given
                        # higher order variable, now we need to store the index
                        # for all of that fancy data

                        # get index information
                        data, coltype, datetime_flag = \
                            self._get_data_info(self[key].iloc[good_data_loc].index,
                                                file_format)
                        # create dimension variable for to store index in
                        # netCDF4
                        cdfkey = out_data.createVariable(key, coltype,
                                                         dimensions=var_dim,
                                                         zlib=zlib,
                                                         complevel=complevel,
                                                         shuffle=shuffle)
                        # work with metadata
                        new_dict = export_meta[key]
                        new_dict['Depend_0'] = epoch_name
                        new_dict['Depend_1'] = obj_dim_names[-1]
                        new_dict['Display_Type'] = 'Time Series'
                        new_dict['Format'] = self._get_var_type_code(coltype)
                        new_dict['Var_Type'] = 'data'

                        if datetime_flag:
                            # print('datetime flag')
                            for export_name_label in export_name_labels:
                                new_dict[export_name_label] = epoch_name
                            for export_units_label in export_units_labels:
                                new_dict[export_units_label] = \
                                    'Milliseconds since 1970-1-1 00:00:00'
                            new_dict = self._filter_netcdf4_metadata(new_dict,
                                                                     coltype)
                            # set metadata dict
                            cdfkey.setncatts(new_dict)
                            # set data
                            temp_cdf_data = np.zeros((num,
                                                      dims[0])).astype(coltype)
                            for i in range(num):
                                temp_cdf_data[i, :] = self[i, key].index.values
                            cdfkey[:, :] = (temp_cdf_data.astype(coltype) *
                                            1.E-6).astype(coltype)

                        else:
                            if self[key].iloc[data_loc].index.name is not None:
                                for export_name_label in export_name_labels:
                                    new_dict[export_name_label] = \
                                        self[key].iloc[data_loc].index.name
                            else:
                                for export_name_label in export_name_labels:
                                    new_dict[export_name_label] = key
                            new_dict = self._filter_netcdf4_metadata(new_dict,
                                                                     coltype)
                            # assign metadata dict
                            cdfkey.setncatts(new_dict)
                            # set data
                            temp_cdf_data = \
                                np.zeros((num, dims[0])).astype(coltype)
                            for i in range(num):
                                temp_cdf_data[i, :] = \
                                    self[key].iloc[i].index.to_native_types()
                            cdfkey[:, :] = temp_cdf_data.astype(coltype)

            # store any non standard attributes
            # compare this Instrument's attributes to base object
            base_attrb = dir(base_instrument)
            this_attrb = dir(self)
            # filter out any 'private' attributes
            # those that start with a _
            adict = {}
            for key in this_attrb:
                if key not in base_attrb:
                    if key[0] != '_':
                        adict[key] = self.__getattribute__(key)
            # store any non-standard attributes attached to meta
            base_attrb = dir(base_instrument.meta)
            this_attrb = dir(self.meta)
            for key in this_attrb:
                if key not in base_attrb:
                    if key[0] != '_':
                        adict[key] = self.meta.__getattribute__(key)
            adict['pysat_version'] = pysat.__version__
            if 'Conventions' not in adict:
                adict['Conventions'] = 'SPDF ISTP/IACG Modified for NetCDF'
            if 'Text_Supplement' not in adict:
                adict['Text_Supplement'] = ''

            adict['Date_Start'] = \
                pysat.datetime.strftime(self.index[0],
                                        '%a, %d %b %Y,  ' +
                                        '%Y-%m-%dT%H:%M:%S.%f UTC')
            adict['Date_End'] = \
                pysat.datetime.strftime(self.index[-1],
                                        '%a, %d %b %Y,  ' +
                                        '%Y-%m-%dT%H:%M:%S.%f UTC')
            adict['File'] = os.path.split(fname)
            adict['Generation_Date'] = \
                pysat.datetime.utcnow().strftime('%Y%m%d')
            adict['Logical_File_ID'] = os.path.split(fname)[-1].split('.')[:-1]
            # check for binary types
            for key in adict.keys():
                if isinstance(adict[key], bool):
                    adict[key] = int(adict[key])
            # print('adict', adict)
            out_data.setncatts(adict)
        return<|MERGE_RESOLUTION|>--- conflicted
+++ resolved
@@ -1498,13 +1498,8 @@
             base = type(start[0])
             for s, t in zip(start, end):
                 if (type(s) != type(t)) or (type(s) != base):
-<<<<<<< HEAD
                     raise ValueError(' '.join(('Start and end items must all',
                                                'be of the same type')))
-=======
-                    raise ValueError(''.join(('Start and end items must all',
-                                              ' be of the same type')))
->>>>>>> 93dd1fcd
             if isinstance(start[0], str):
                 self._iter_type = 'file'
                 self._iter_list = self.files.get_file_array(start, end)
