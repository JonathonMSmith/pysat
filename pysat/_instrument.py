--- conflicted
+++ resolved
@@ -317,11 +317,7 @@
         # use Instrument definition of MetaLabels over the Metadata declaration
         self.meta_labels = labels
         self.meta = pysat.Meta(labels=self.meta_labels)
-<<<<<<< HEAD
         self.meta.mutable = False
-        self.labels = pysat.MetaLabels(metadata=self.meta, **labels)
-=======
->>>>>>> 5a279514
 
         # Nano-kernel processing variables. Feature processes data on each load.
         self.custom_functions = []
