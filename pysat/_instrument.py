--- conflicted
+++ resolved
@@ -171,20 +171,12 @@
                  clean_level='clean', update_files=None, pad=None,
                  orbit_info=None, inst_module=None, multi_file_day=None,
                  manual_org=None, directory_format=None, file_format=None,
-<<<<<<< HEAD
                  temporary_file_list=False, strict_time_flag=False,
                  units_label='units', name_label='long_name',
                  notes_label='notes', desc_label='desc',
                  plot_label='label', axis_label='axis', scale_label='scale',
                  min_label='value_min', max_label='value_max',
                  fill_label='fill', *arg, **kwargs):
-=======
-                 temporary_file_list=False, units_label='units',
-                 name_label='long_name', notes_label='notes',
-                 desc_label='desc', plot_label='label', axis_label='axis',
-                 scale_label='scale', min_label='value_min',
-                 max_label='value_max', fill_label='fill', *arg, **kwargs):
->>>>>>> 1e384677
 
         if inst_module is None:
             # use strings to look up module name
@@ -1488,13 +1480,8 @@
             # longer than a day then the download defaults would
             # no longer be correct. Dates are always correct in this
             # setup.
-<<<<<<< HEAD
             print ('Downloading the most recent data by default ',
                    '(yesterday through tomorrow).')
-=======
-            print('Downloading the most recent data by default. ',
-                  '(yesterday through tomorrow)')
->>>>>>> 1e384677
             start = self.yesterday()
             stop = self.tomorrow()
         print('Downloading data to: ', self.files.data_path)
@@ -1610,14 +1597,9 @@
                 self._iter_list = self.files.get_file_array(start, end)
             elif isinstance(start[0], pds.datetime):
                 self._iter_type = 'date'
-<<<<<<< HEAD
                 start = self._filter_datetime_input(start)
                 end = self._filter_datetime_input(end)
-                self._iter_list = utils.season_date_range(start, end, freq=step)
-=======
-                self._iter_list = utils.time.season_date_range(start, end,
-                                                               freq=step)
->>>>>>> 1e384677
+                self._iter_list = utils.time.season_date_range(start, end, freq=step)
             else:
                 raise ValueError('Input is not a known type, string or ' +
                                  'datetime')
@@ -1648,18 +1630,11 @@
                 start = self.files.start_date
             if end is None:
                 end = self.files.stop_date
-<<<<<<< HEAD
             self._iter_start = [self._filter_datetime_input(start)]
             self._iter_stop = [self._filter_datetime_input(end)]
-            self._iter_list = utils.season_date_range(self._iter_start, 
-                                                      self._iter_stop, 
-                                                      freq=step)
-=======
-            self._iter_start = [start]
-            self._iter_stop = [end]
-            self._iter_list = utils.time.season_date_range(start, end,
+            self._iter_list = utils.time.season_date_range(self._iter_start, 
+                                                           self._iter_stop, 
                                                            freq=step)
->>>>>>> 1e384677
             self._iter_type = 'date'
         else:
             raise ValueError(''.join(('Provided an invalid combination of',
