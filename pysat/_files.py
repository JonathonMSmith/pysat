--- conflicted
+++ resolved
@@ -461,10 +461,6 @@
             split_str = os.path.join(self.data_path, '')
             return inp.apply(lambda x: x.split(split_str)[-1])
 
-<<<<<<< HEAD
-
-=======
->>>>>>> 551f994d
     @classmethod
     def from_os(cls, data_path=None, format_str=None,
                 two_digit_year_break=None, delimiter=None):
@@ -602,14 +598,9 @@
             stored['revision'] = np.zeros(len(files))
 
         index = create_datetime_index(year=stored['year'],
-<<<<<<< HEAD
-                                        month=stored['month'],
-                                        day=stored['day'], uts=stored['sec'])
-=======
                                       month=stored['month'],
                                       day=stored['day'],
                                       uts=stored['sec'])
->>>>>>> 551f994d
 
         # if version and revision are supplied
         # use these parameters to weed out files that have been replaced
@@ -662,11 +653,6 @@
 
     # create storage for data to be parsed from filenames
     stored = collections.OrderedDict()
-<<<<<<< HEAD
-    stored['year'] = []; stored['month'] = []; stored['day'] = [];
-    stored['hour'] = []; stored['min'] = []; stored['sec'] = [];
-    stored['version'] = []; stored['revision'] = [];
-=======
     stored['year'] = []
     stored['month'] = []
     stored['day'] = []
@@ -675,7 +661,6 @@
     stored['sec'] = []
     stored['version'] = []
     stored['revision'] = []
->>>>>>> 551f994d
 
     if len(files) == 0:
         stored['files'] = []
@@ -689,13 +674,8 @@
     lengths = search_dict['lengths']
     keys = search_dict['keys']
 
-<<<<<<< HEAD
-    # determine the locations the date/version information in a filename is stored
-    # use these indices to slice out date from filenames
-=======
     # determine the locations the date/version information in a filename is
     # stored use these indices to slice out date from filenames
->>>>>>> 551f994d
     idx = 0
     begin_key = []
     end_key = []
@@ -708,11 +688,7 @@
     max_len = idx
     # setting up negative indexing to pick out filenames
     key_str_idx = [np.array(begin_key, dtype=int) - max_len,
-<<<<<<< HEAD
-                    np.array(end_key, dtype=int) - max_len]
-=======
                    np.array(end_key, dtype=int) - max_len]
->>>>>>> 551f994d
     # need to parse out dates for datetime index
     for i, temp in enumerate(files):
         for j, key in enumerate(keys):
@@ -836,17 +812,10 @@
         'lengths' string length for data to be parsed
         'string_blocks' the filenames are broken down into fixed width
             segments and '' strings are placed in locations where data will
-<<<<<<< HEAD
-            eventually be parsed from a list of filenames. A standards compliant
-            filename can be constructed by starting with string_blocks,
-            adding keys in order, and replacing the '' locations with data
-            of length length.
-=======
             eventually be parsed from a list of filenames. A standards
             compliant filename can be constructed by starting with
             string_blocks, adding keys in order, and replacing the '' locations
             with data of length length.
->>>>>>> 551f994d
 
     Note
     ----
@@ -895,17 +864,10 @@
             else:
                 raise ValueError("Couldn't determine formatting width")
 
-<<<<<<< HEAD
-    return {'search_string':search_str,
-            'keys':keys,
-            'lengths':lengths,
-            'string_blocks':snips}
-=======
     return {'search_string': search_str,
             'keys': keys,
             'lengths': lengths,
             'string_blocks': snips}
->>>>>>> 551f994d
 
 
 def search_local_system_formatted_filename(data_path, search_str):
