--- conflicted
+++ resolved
@@ -55,7 +55,6 @@
     pass
 
 
-<<<<<<< HEAD
 # Optional method
 def preprocess(self):
     """Customization method that performs standard preprocessing.
@@ -64,8 +63,6 @@
     on every load by the pysat nanokernel (first in queue). Object
     modified in place.
 
-=======
->>>>>>> 2916ff7c
     """
 
     return
@@ -81,11 +78,7 @@
         List of filenames
     tag : str or NoneType
         Instrument tag (accepts '')
-<<<<<<< HEAD
     inst_id : str or NoneType
-=======
-    sat_id : str or NoneType
->>>>>>> 2916ff7c
         Instrument satellite ID (accepts '' or a number (i.e., '10'), which
         specifies the number of data points to include in the test instrument)
     malformed_index : bool False
@@ -98,11 +91,7 @@
     data : xr.Dataset
         Testing data
     meta : pysat.Meta
-<<<<<<< HEAD
         Testing metadata
-=======
-        Metadataxs
->>>>>>> 2916ff7c
 
     """
 
@@ -238,35 +227,6 @@
 
 
 list_files = functools.partial(mm_test.list_files, test_dates=_test_dates)
-<<<<<<< HEAD
 list_remote_files = functools.partial(mm_test.list_remote_files,
                                       test_dates=_test_dates)
-download = functools.partial(mm_test.download)
-=======
-download = functools.partial(mm_test.download)
-
-
-# create very limited metadata
-meta = pysat.Meta()
-meta['uts'] = {'units': 's', 'long_name': 'Universal Time'}
-meta['mlt'] = {'units': 'hours', 'long_name': 'Magnetic Local Time'}
-meta['slt'] = {'units': 'hours', 'long_name': 'Solar Local Time'}
-meta['longitude'] = {'units': 'degrees', 'long_name': 'Longitude'}
-meta['latitude'] = {'units': 'degrees', 'long_name': 'Latitude'}
-meta['altitude'] = {'units': 'km', 'long_name': 'Altitude'}
-variable_profile_meta = pysat.Meta()
-variable_profile_meta['variable_profiles'] = {'units': '',
-                                              'long_name': 'series'}
-meta['variable_profiles'] = {'meta': variable_profile_meta, 'units': '',
-                             'long_name': 'series'}
-profile_meta = pysat.Meta()
-profile_meta['density'] = {'units': '', 'long_name': 'profiles'}
-profile_meta['dummy_str'] = {'units': '', 'long_name': 'profiles'}
-profile_meta['dummy_ustr'] = {'units': '', 'long_name': 'profiles'}
-meta['profiles'] = {'meta': profile_meta, 'units': '', 'long_name': 'profiles'}
-image_meta = pysat.Meta()
-image_meta['density'] = {'units': '', 'long_name': 'profiles'}
-image_meta['fraction'] = {'units': '', 'long_name': 'profiles'}
-meta['images'] = {'meta': image_meta, 'units': '',
-                  'long_name': 'profiles'}
->>>>>>> 2916ff7c
+download = functools.partial(mm_test.download)