# -*- coding: utf-8 -*-
"""
Produces fake instrument data for testing.
"""
from __future__ import print_function
from __future__ import absolute_import
import datetime as dt
import functools
import numpy as np

import xarray as xr

import pysat
from pysat.instruments.methods import testing as mm_test

platform = 'pysat'
name = 'testing2d_xarray'

pandas_format = False
tags = {'': 'Regular testing data set'}
sat_ids = {'': ['']}
_test_dates = {'': {'': dt.datetime(2009, 1, 1)}}


def init(self):
    """Initializes the Instrument object with instrument specific values.

    Runs once upon instantiation.

    Parameters
    ----------
    self : pysat.Instrument
        This object

    Returns
    --------
    Void : (NoneType)
        Object modified in place.


    """

    self.new_thing = True


def default(inst):
    """Default customization function.

    This routine is automatically applied to the Instrument object
    on every load by the pysat nanokernel (first in queue).

    Parameters
    ----------
    self : pysat.Instrument
        This object

    Returns
    --------
    Void : (NoneType)
        Object modified in place.


    """

    pass


def load(fnames, tag=None, sat_id=None, malformed_index=False):
    """ Loads the test files

    Parameters
    ----------
    fnames : (list)
        List of filenames
    tag : (str or NoneType)
        Instrument tag (accepts '')
    sat_id : (str or NoneType)
        Instrument satellite ID (accepts '' or a number (i.e., '10'), which
        specifies the number of data points to include in the test instrument)
    malformed_index : bool (False)
        If True, the time index will be non-unique and non-monotonic.

    Returns
    -------
    data : (xr.Dataset)
        Testing data
    meta : (pysat.Meta)
        Metadataxs

    """

    # create an artifical satellite data set
    iperiod = mm_test.define_period()
    drange = mm_test.define_range()
    # Using 100s frequency for compatibility with seasonal analysis unit tests
    uts, index, date = mm_test.generate_times(fnames, sat_id, freq='100S')

    if malformed_index:
        index = index.tolist()
        # nonmonotonic
        index[0:3], index[3:6] = index[3:6], index[0:3]
        # non unique
<<<<<<< HEAD
        index[6:9] = [index[6]]*3
    data = xr.Dataset({'uts': (('Epoch'), index)}, coords={'Epoch': index})
=======
        index[6:9] = [index[6]] * 3
    data = xr.Dataset({'uts': (('time'), index)}, coords={'time': index})
>>>>>>> 4205eb07

    # need to create simple orbits here. Have start of first orbit
    # at 2009,1, 0 UT. 14.84 orbits per day
    # figure out how far in time from the root start
    # use that info to create a signal that is continuous from that start
    # going to presume there are 5820 seconds per orbit (97 minute period)
    time_delta = date - dt.datetime(2009, 1, 1)

    # mlt runs 0-24 each orbit.
    mlt = mm_test.generate_fake_data(time_delta.total_seconds(), uts,
                                     period=iperiod['lt'],
                                     data_range=drange['lt'])
    data['mlt'] = (('Epoch'), mlt)

    # do slt, 20 second offset from mlt
    slt = mm_test.generate_fake_data(time_delta.total_seconds() + 20, uts,
                                     period=iperiod['lt'],
                                     data_range=drange['lt'])
    data['slt'] = (('Epoch'), slt)

    # create a fake satellite longitude, resets every 6240 seconds
    # sat moves at 360/5820 deg/s, Earth rotates at 360/86400, takes extra time
    # to go around full longitude
    longitude = mm_test.generate_fake_data(time_delta.total_seconds(), uts,
                                           period=iperiod['lon'],
                                           data_range=drange['lon'])
    data['longitude'] = (('Epoch'), longitude)

    # create fake satellite latitude for testing polar orbits
    angle = mm_test.generate_fake_data(time_delta.total_seconds(), uts,
                                       period=iperiod['angle'],
                                       data_range=drange['angle'])
    latitude = 90.0 * np.cos(angle)
    data['latitude'] = (('Epoch'), latitude)

    # create constant altitude at 400 km for a satellite that has yet
    # to experience orbital decay
    alt0 = 400.0
    altitude = alt0 * np.ones(data['latitude'].shape)
    data['altitude'] = (('Epoch'), altitude)

    # create some fake data to support testing of averaging routines
    mlt_int = data['mlt'].astype(int)
    long_int = (data['longitude'] / 15.).astype(int)
    data['dummy1'] = (('Epoch'), mlt_int)
    data['dummy2'] = (('Epoch'), long_int)
    data['dummy3'] = (('Epoch'), mlt_int + long_int * 1000.)
    data['dummy4'] = (('Epoch'), uts)

    # Add dummy coords
    data.coords['x'] = (('x'), np.arange(17))
    data.coords['y'] = (('y'), np.arange(17))
    data.coords['z'] = (('z'), np.arange(15))

    # create altitude 'profile' at each location to simulate remote data
    num = len(data['uts'])
    data['profiles'] = \
        (('Epoch', 'profile_height'),
         data['dummy3'].values[:, np.newaxis] * np.ones((num, 15)))
    data.coords['profile_height'] = ('profile_height', np.arange(15))

    # profiles that could have different altitude values
    data['variable_profiles'] = \
        (('Epoch', 'z'),
         data['dummy3'].values[:, np.newaxis] * np.ones((num, 15)))
    data.coords['variable_profile_height'] = \
<<<<<<< HEAD
        (('Epoch', 'z'),
         np.arange(15)[np.newaxis, :]*np.ones((num, 15)))
=======
        (('time', 'z'),
         np.arange(15)[np.newaxis, :] * np.ones((num, 15)))
>>>>>>> 4205eb07

    # Create fake image type data, projected to lat / lon at some location
    # from satellite
    data['images'] = \
        (('Epoch', 'x', 'y'),
         data['dummy3'].values[:,
                               np.newaxis,
                               np.newaxis] * np.ones((num, 17, 17)))
    data.coords['image_lat'] = \
        (('Epoch', 'x', 'y'),
         np.arange(17)[np.newaxis,
                       np.newaxis,
                       :] * np.ones((num, 17, 17)))
    data.coords['image_lon'] = \
        (('Epoch', 'x', 'y'),
         np.arange(17)[np.newaxis,
                       np.newaxis,
                       :] * np.ones((num, 17, 17)))

    return data, meta.copy()


list_files = functools.partial(mm_test.list_files, test_dates=_test_dates)
list_remote_files = functools.partial(mm_test.list_remote_files,
                                      test_dates=_test_dates)
download = functools.partial(mm_test.download)


# create very limited metadata
meta = pysat.Meta()
meta['uts'] = {'units': 's', 'long_name': 'Universal Time'}
meta['mlt'] = {'units': 'hours', 'long_name': 'Magnetic Local Time'}
meta['slt'] = {'units': 'hours', 'long_name': 'Solar Local Time'}
meta['longitude'] = {'units': 'degrees', 'long_name': 'Longitude'}
meta['latitude'] = {'units': 'degrees', 'long_name': 'Latitude'}
meta['altitude'] = {'units': 'km', 'long_name': 'Altitude'}
series_profile_meta = pysat.Meta()
series_profile_meta['series_profiles'] = {'units': '', 'long_name': 'series'}
meta['series_profiles'] = {'meta': series_profile_meta, 'units': '',
                           'long_name': 'series'}
profile_meta = pysat.Meta()
profile_meta['density'] = {'units': '', 'long_name': 'profiles'}
profile_meta['dummy_str'] = {'units': '', 'long_name': 'profiles'}
profile_meta['dummy_ustr'] = {'units': '', 'long_name': 'profiles'}
meta['profiles'] = {'meta': profile_meta, 'units': '', 'long_name': 'profiles'}
alt_profile_meta = pysat.Meta()
alt_profile_meta['density'] = {'units': '', 'long_name': 'profiles'}
alt_profile_meta['fraction'] = {'units': '', 'long_name': 'profiles'}
meta['alt_profiles'] = {'meta': alt_profile_meta, 'units': '',
                        'long_name': 'profiles'}<|MERGE_RESOLUTION|>--- conflicted
+++ resolved
@@ -100,13 +100,8 @@
         # nonmonotonic
         index[0:3], index[3:6] = index[3:6], index[0:3]
         # non unique
-<<<<<<< HEAD
         index[6:9] = [index[6]]*3
     data = xr.Dataset({'uts': (('Epoch'), index)}, coords={'Epoch': index})
-=======
-        index[6:9] = [index[6]] * 3
-    data = xr.Dataset({'uts': (('time'), index)}, coords={'time': index})
->>>>>>> 4205eb07
 
     # need to create simple orbits here. Have start of first orbit
     # at 2009,1, 0 UT. 14.84 orbits per day
@@ -173,13 +168,8 @@
         (('Epoch', 'z'),
          data['dummy3'].values[:, np.newaxis] * np.ones((num, 15)))
     data.coords['variable_profile_height'] = \
-<<<<<<< HEAD
         (('Epoch', 'z'),
          np.arange(15)[np.newaxis, :]*np.ones((num, 15)))
-=======
-        (('time', 'z'),
-         np.arange(15)[np.newaxis, :] * np.ones((num, 15)))
->>>>>>> 4205eb07
 
     # Create fake image type data, projected to lat / lon at some location
     # from satellite
