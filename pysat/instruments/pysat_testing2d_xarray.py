# -*- coding: utf-8 -*-
"""
Produces fake instrument data for testing.
"""
from __future__ import print_function
from __future__ import absolute_import
import datetime as dt
import functools
import numpy as np

import xarray as xr

import pysat
from pysat.instruments.methods import testing as mm_test

platform = 'pysat'
name = 'testing2d_xarray'

pandas_format = False
tags = {'': 'Regular testing data set'}
sat_ids = {'': ['']}
_test_dates = {'': {'': dt.datetime(2009, 1, 1)}}

epoch_name = u'time'


def init(self):
    """Initializes the Instrument object with instrument specific values.

    Runs once upon instantiation.

    Parameters
    ----------
    self : pysat.Instrument
        This object

    Returns
    --------
    Void : (NoneType)
        Object modified in place.


    """

    self.new_thing = True


def default(inst):
    """Default customization function.

    This routine is automatically applied to the Instrument object
    on every load by the pysat nanokernel (first in queue).

    Parameters
    ----------
    self : pysat.Instrument
        This object

    Returns
    --------
    Void : (NoneType)
        Object modified in place.


    """

    pass


def load(fnames, tag=None, sat_id=None, malformed_index=False):
    """ Loads the test files

    Parameters
    ----------
    fnames : (list)
        List of filenames
    tag : (str or NoneType)
        Instrument tag (accepts '')
    sat_id : (str or NoneType)
        Instrument satellite ID (accepts '' or a number (i.e., '10'), which
        specifies the number of data points to include in the test instrument)
    malformed_index : bool (False)
        If True, the time index will be non-unique and non-monotonic.

    Returns
    -------
    data : (xr.Dataset)
        Testing data
    meta : (pysat.Meta)
        Metadataxs

    """

    # create an artifical satellite data set
    iperiod = mm_test.define_period()
    drange = mm_test.define_range()
    # Using 100s frequency for compatibility with seasonal analysis unit tests
    uts, index, date = mm_test.generate_times(fnames, sat_id, freq='100S')

    if malformed_index:
        index = index.tolist()
        # nonmonotonic
        index[0:3], index[3:6] = index[3:6], index[0:3]
        # non unique
<<<<<<< HEAD
        index[6:9] = [index[6]]*3
    data = xr.Dataset({'uts': ((epoch_name), index)}, coords={epoch_name: index})
=======
        index[6:9] = [index[6]] * 3
    data = xr.Dataset({'uts': (('Epoch'), index)}, coords={'Epoch': index})
>>>>>>> 754006ff

    # need to create simple orbits here. Have start of first orbit
    # at 2009,1, 0 UT. 14.84 orbits per day
    # figure out how far in time from the root start
    # use that info to create a signal that is continuous from that start
    # going to presume there are 5820 seconds per orbit (97 minute period)
    time_delta = date - dt.datetime(2009, 1, 1)

    # mlt runs 0-24 each orbit.
    mlt = mm_test.generate_fake_data(time_delta.total_seconds(), uts,
                                     period=iperiod['lt'],
                                     data_range=drange['lt'])
    data['mlt'] = ((epoch_name), mlt)

    # do slt, 20 second offset from mlt
    slt = mm_test.generate_fake_data(time_delta.total_seconds() + 20, uts,
                                     period=iperiod['lt'],
                                     data_range=drange['lt'])
    data['slt'] = ((epoch_name), slt)

    # create a fake satellite longitude, resets every 6240 seconds
    # sat moves at 360/5820 deg/s, Earth rotates at 360/86400, takes extra time
    # to go around full longitude
    longitude = mm_test.generate_fake_data(time_delta.total_seconds(), uts,
                                           period=iperiod['lon'],
                                           data_range=drange['lon'])
    data['longitude'] = ((epoch_name), longitude)

    # create fake satellite latitude for testing polar orbits
    angle = mm_test.generate_fake_data(time_delta.total_seconds(), uts,
                                       period=iperiod['angle'],
                                       data_range=drange['angle'])
    latitude = 90.0 * np.cos(angle)
    data['latitude'] = ((epoch_name), latitude)

    # create constant altitude at 400 km for a satellite that has yet
    # to experience orbital decay
    alt0 = 400.0
    altitude = alt0 * np.ones(data['latitude'].shape)
    data['altitude'] = ((epoch_name), altitude)

    # create some fake data to support testing of averaging routines
    mlt_int = data['mlt'].astype(int)
    long_int = (data['longitude'] / 15.).astype(int)
    data['dummy1'] = ((epoch_name), mlt_int)
    data['dummy2'] = ((epoch_name), long_int)
    data['dummy3'] = ((epoch_name), mlt_int + long_int * 1000.)
    data['dummy4'] = ((epoch_name), uts)

    # Add dummy coords
    data.coords['x'] = (('x'), np.arange(17))
    data.coords['y'] = (('y'), np.arange(17))
    data.coords['z'] = (('z'), np.arange(15))

    # create altitude 'profile' at each location to simulate remote data
    num = len(data['uts'])
    data['profiles'] = \
        ((epoch_name, 'profile_height'),
         data['dummy3'].values[:, np.newaxis] * np.ones((num, 15)))
    data.coords['profile_height'] = ('profile_height', np.arange(15))

    # profiles that could have different altitude values
    data['variable_profiles'] = \
        ((epoch_name, 'z'),
         data['dummy3'].values[:, np.newaxis] * np.ones((num, 15)))
    data.coords['variable_profile_height'] = \
<<<<<<< HEAD
        ((epoch_name, 'z'),
         np.arange(15)[np.newaxis, :]*np.ones((num, 15)))
=======
        (('Epoch', 'z'),
         np.arange(15)[np.newaxis, :] * np.ones((num, 15)))
>>>>>>> 754006ff

    # Create fake image type data, projected to lat / lon at some location
    # from satellite
    data['images'] = \
        ((epoch_name, 'x', 'y'),
         data['dummy3'].values[:,
                               np.newaxis,
                               np.newaxis] * np.ones((num, 17, 17)))
    data.coords['image_lat'] = \
        ((epoch_name, 'x', 'y'),
         np.arange(17)[np.newaxis,
                       np.newaxis,
                       :] * np.ones((num, 17, 17)))
    data.coords['image_lon'] = \
        ((epoch_name, 'x', 'y'),
         np.arange(17)[np.newaxis,
                       np.newaxis,
                       :] * np.ones((num, 17, 17)))

    return data, meta.copy()


list_files = functools.partial(mm_test.list_files, test_dates=_test_dates)
list_remote_files = functools.partial(mm_test.list_remote_files,
                                      test_dates=_test_dates)
download = functools.partial(mm_test.download)


# create very limited metadata
meta = pysat.Meta()
meta['uts'] = {'units': 's', 'long_name': 'Universal Time'}
meta['mlt'] = {'units': 'hours', 'long_name': 'Magnetic Local Time'}
meta['slt'] = {'units': 'hours', 'long_name': 'Solar Local Time'}
meta['longitude'] = {'units': 'degrees', 'long_name': 'Longitude'}
meta['latitude'] = {'units': 'degrees', 'long_name': 'Latitude'}
meta['altitude'] = {'units': 'km', 'long_name': 'Altitude'}
series_profile_meta = pysat.Meta()
series_profile_meta['series_profiles'] = {'units': '', 'long_name': 'series'}
meta['series_profiles'] = {'meta': series_profile_meta, 'units': '',
                           'long_name': 'series'}
profile_meta = pysat.Meta()
profile_meta['density'] = {'units': '', 'long_name': 'profiles'}
profile_meta['dummy_str'] = {'units': '', 'long_name': 'profiles'}
profile_meta['dummy_ustr'] = {'units': '', 'long_name': 'profiles'}
meta['profiles'] = {'meta': profile_meta, 'units': '', 'long_name': 'profiles'}
alt_profile_meta = pysat.Meta()
alt_profile_meta['density'] = {'units': '', 'long_name': 'profiles'}
alt_profile_meta['fraction'] = {'units': '', 'long_name': 'profiles'}
meta['alt_profiles'] = {'meta': alt_profile_meta, 'units': '',
                        'long_name': 'profiles'}<|MERGE_RESOLUTION|>--- conflicted
+++ resolved
@@ -102,13 +102,8 @@
         # nonmonotonic
         index[0:3], index[3:6] = index[3:6], index[0:3]
         # non unique
-<<<<<<< HEAD
-        index[6:9] = [index[6]]*3
+        index[6:9] = [index[6]] * 3
     data = xr.Dataset({'uts': ((epoch_name), index)}, coords={epoch_name: index})
-=======
-        index[6:9] = [index[6]] * 3
-    data = xr.Dataset({'uts': (('Epoch'), index)}, coords={'Epoch': index})
->>>>>>> 754006ff
 
     # need to create simple orbits here. Have start of first orbit
     # at 2009,1, 0 UT. 14.84 orbits per day
@@ -175,13 +170,8 @@
         ((epoch_name, 'z'),
          data['dummy3'].values[:, np.newaxis] * np.ones((num, 15)))
     data.coords['variable_profile_height'] = \
-<<<<<<< HEAD
         ((epoch_name, 'z'),
-         np.arange(15)[np.newaxis, :]*np.ones((num, 15)))
-=======
-        (('Epoch', 'z'),
          np.arange(15)[np.newaxis, :] * np.ones((num, 15)))
->>>>>>> 754006ff
 
     # Create fake image type data, projected to lat / lon at some location
     # from satellite
