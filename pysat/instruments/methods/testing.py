--- conflicted
+++ resolved
@@ -178,26 +178,15 @@
     return data
 
 
-<<<<<<< HEAD
 def generate_times(fnames, num, freq='1S'):
-=======
-def generate_times(fnames, inst_id, freq='1S'):
->>>>>>> b926b968
     """Construct list of times for simulated instruments
 
     Parameters
     ----------
     fnames : list
-        List of filenames.  Currently, only the first is used.  Does not
-        support multi-file days as of yet.
-<<<<<<< HEAD
+        List of filenames.
     num : int
         Number of times to generate
-=======
-    inst_id : str or NoneType
-        Instrument satellite ID (accepts '' or a number (i.e., '10'), which
-        specifies the number of data points to include in the test instrument)
->>>>>>> b926b968
     freq : string
         Frequency of temporal output, compatible with pandas.date_range
         [default : '1S']
@@ -212,7 +201,6 @@
         The requested date reconstructed from the fake file name
     """
 
-<<<<<<< HEAD
     if isinstance(num, str):
         estr = ''.join(('generate_times support for input strings interpreted ',
                         'as the number of times has been deprecated. Please ',
@@ -244,29 +232,6 @@
     uts = np.array(uts)
 
     return uts, index, dates
-=======
-    # TODO: Expand for multi-file days
-    # grab date from filename
-    parts = os.path.split(fnames[0])[-1].split('-')
-    yr = int(parts[0])
-    month = int(parts[1])
-    day = int(parts[2][0:2])
-    date = dt.datetime(yr, month, day)
-
-    # Create one day of data at desired frequency
-    end_date = date + pds.DateOffset(seconds=86399)
-    index = pds.date_range(start=date, end=end_date, freq=freq)
-    # Allow numeric string to select first set of data
-    try:
-        index = index[0:int(inst_id)]
-    except ValueError:
-        # non-integer inst_id produces ValueError
-        pass
-
-    uts = index.hour * 3600 + index.minute * 60 + index.second
-
-    return uts, index, date
->>>>>>> b926b968
 
 
 def define_period():
