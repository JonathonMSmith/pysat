# -*- coding: utf-8 -*-
"""
Loads data from the COSMIC satellite.

The Constellation Observing System for Meteorology, Ionosphere, and Climate
(COSMIC) is comprised of six satellites in LEO with GPS receivers. The
occultation of GPS signals by the atmosphere provides a measurement of
atmospheric parameters. Data downloaded from the COSMIC Data Analaysis
and Archival Center.

Default behavior is to search for the 2013 re-processed data first, then the
post-processed data as recommended on
https://cdaac-www.cosmic.ucar.edu/cdaac/products.html

Parameters
----------
altitude_bin : integer
    Number of kilometers to bin altitude profiles by when loading.
    Currently only supported for tag='ionprf'.
platform : string
    'cosmic'
name : string
    'gps' for Radio Occultation profiles
tag : string
    Select profile type, or scintillation, one of:
    {'ionprf', 'sonprf', 'wetprf', 'atmprf', 'scnlv1'}
sat_id : string
    None supported

Note
----
- 'ionprf: 'ionPrf' ionosphere profiles
- 'sonprf': 'sonPrf' files
- 'wetprf': 'wetPrf' files
- 'atmprf': 'atmPrf' files
- 'scnlv1': 'scnLv1' files

Warnings
--------
- Routine was not produced by COSMIC team
- More recent versions of netCDF4 and numpy limit the casting of some variable
  types into others. This issue could prevent data loading for some variables
  such as 'MSL_Altitude' in the 'sonprf' and 'wetprf' files. The default UserWarning
  when this occurs is
    'UserWarning: WARNING: missing_value not used since it cannot be safely cast
    to variable data type'

"""

from __future__ import print_function
from __future__ import absolute_import
import datetime as dt
import os
import sys

import numpy as np
import netCDF4
import pandas as pds
import pysat

import logging
logger = logging.getLogger(__name__)

platform = 'cosmic'
name = 'gps'
tags = {'ionprf': '',
        'sonprf': '',
        'wetprf': '',
        'atmprf': '',
        'scnlv1': ''}
sat_ids = {'': ['ionprf', 'sonprf', 'wetprf', 'atmprf', 'scnlv1']}
_test_dates = {'': {'ionprf': dt.datetime(2008, 1, 1),
                    'sonprf': dt.datetime(2008, 1, 1),
                    'wetprf': dt.datetime(2008, 1, 1),
                    'atmprf': dt.datetime(2008, 1, 1),
                    'scnlv1': dt.datetime(2008, 1, 1)}}
_test_download = {'': {kk: False for kk in tags.keys()}}
_password_req = {'': {kk: True for kk in tags.keys()}}


def list_files(tag=None, sat_id=None, data_path=None, format_str=None):
    """Return a Pandas Series of every file for chosen satellite data.

    Parameters
    ----------
    tag : (string or NoneType)
        Denotes type of file to load.
        (default=None)
    sat_id : (string or NoneType)
        Specifies the satellite ID for a constellation.  Not used.
        (default=None)
    data_path : (string or NoneType)
        Path to data directory.  If None is specified, the value previously
        set in Instrument.files.data_path is used.  (default=None)
    format_str : (NoneType)
        User specified file format not supported here. (default=None)

    Returns
    -------
    pysat.Files.from_os : (pysat._files.Files)
        A class containing the verified available files

    """
    estr = 'Building a list of COSMIC files, which can possibly take time. '
    logger.info('{:s}~1s per 100K files'.format(estr))
    sys.stdout.flush()

    # Note that Files.from_os() could be used here except for the fact
    # that there are multiple COSMIC files per given time
    # here, we follow from_os() except a fictional microsecond
    # is added to file times to help ensure there are no file collisions

    # overloading revision keyword below
    if format_str is None:
        # COSMIC file format string
        if tag == 'scnlv1':
            format_str = ''.join(('????.???/??????_C{revision:03d}.{year:04d}',
                                  '.{day:03d}.{hour:02d}.{minute:02d}.',
                                  '????.?{second:02d}.??_????.????_nc'))
        else:
            format_str = ''.join(('????.???/??????_C{revision:03d}.{year:04d}',
                                  '.{day:03d}.{hour:02d}.{minute:02d}.',
                                  '?{second:02d}_????.????_nc'))

    # process format string to get string to search for
    search_dict = pysat._files.construct_searchstring_from_format(format_str,
                                                                  wildcard=False)
    search_str = search_dict['search_string']
    # perform local file search
    files = pysat._files.search_local_system_formatted_filename(data_path,
                                                                search_str)
    # we have a list of files, now we need to extract the information
    # pull of data from the areas identified by format_str
    stored = pysat._files.parse_fixed_width_filenames(files, format_str)

    if len(stored['year']) > 0:
        year = np.array(stored['year'])
        day = np.array(stored['day'])
        hour = np.array(stored['hour'])
        minute = np.array(stored['minute'])
        # the ground station number in the file encoded as number of seconds
        second = np.array(stored['second'])
        # the cosmic satellite number is stored as 0.X, where x is cosmic id
        uts = hour*3600. + minute*60. + second + np.array(stored['revision'])*1.E-1
        # do a pre-sort on uts to get files that may conflict with eachother
        # close together in array order
        # this ensures that we can make the times all unique
        idx = np.argsort(uts)
        # adding linearly increasing offsets
        shift_uts = np.mod(np.arange(len(year)).astype(int), 1E3) * 1.E-5 + 1.E-5
        uts[idx] += shift_uts

        index = pysat.utils.time.create_datetime_index(year=year[idx], day=day[idx],
                                                       uts=uts[idx])
        if not index.is_unique:
            raise ValueError('Generated non-unique datetimes for COSMIC within list_files.')
        # store sorted file names with unique times in index
        file_list = np.array(stored['files'])[idx]
        file_list = pds.Series(file_list, index=index)
        return file_list

    else:
        logger.info('Found no files, check your path or download them.')
<<<<<<< HEAD
        return pds.Series(None)
=======
        return pysat.Series(None, dtype='object')
>>>>>>> b9d5b04e


def load(fnames, tag=None, sat_id=None, altitude_bin=None):
    """Load COSMIC GPS files.

    Parameters
    ----------
    fnames : (pandas.Series)
        Series of filenames
    tag : (str or NoneType)
        tag or None (default=None)
    sat_id : (str or NoneType)
        satellite id or None (default=None)
    altitude_bin : integer
        Number of kilometers to bin altitude profiles by when loading.
        Currently only supported for tag='ionprf'.

    Returns
    -------
    output : (pandas.DataFrame)
        Object containing satellite data
    meta : (pysat.Meta)
        Object containing metadata such as column names and units

    """

    # input check
    if altitude_bin is not None:
        if tag != 'ionprf':
            estr = 'altitude_bin keyword only supported for "tag=ionprf"'
            raise ValueError(estr)

    num = len(fnames)
    # make sure there are files to read
    if num != 0:
        # call separate load_files routine, segemented for possible
        # multiprocessor load, not included and only benefits about 20%
        output = pds.DataFrame(load_files(fnames, tag=tag, sat_id=sat_id,
                                          altitude_bin=altitude_bin))
        utsec = output.hour * 3600. + output.minute * 60. + output.second
        # make times unique by adding a unique amount of time less than a second
        if tag != 'scnlv1':
            # add 1E-6 seconds to time based upon occulting_sat_id
            # additional 1E-7 seconds added based upon cosmic ID
            # get cosmic satellite ID
            c_id = np.array([snip[3] for snip in output.fileStamp]).astype(int)
            # time offset
            utsec += output.occulting_sat_id*1.e-6 + c_id*1.e-7
        else:
            # construct time out of three different parameters
            # duration must be less than 10,000
            # prn_id is allowed two characters
            # antenna_id gets one
            # prn_id and antenna_id are not sufficient for a unique time
            utsec += output.prn_id*1.e-2 + output.duration.astype(int)*1.E-6
            utsec += output.antenna_id*1.E-7
        # move to Index
        output.index = \
            pysat.utils.time.create_datetime_index(year=output.year,
                                                   month=output.month,
                                                   day=output.day,
                                                   uts=utsec)
        if not output.index.is_unique:
            raise ValueError('Datetimes returned by load_files not unique.')
        # make sure UTS strictly increasing
        output.sort_index(inplace=True)
        # use the first available file to pick out meta information
        profile_meta = pysat.Meta()
        meta = pysat.Meta()
        ind = 0
        repeat = True
        while repeat:
            try:
                data = netCDF4.Dataset(fnames[ind])
                ncattrsList = data.ncattrs()
                for d in ncattrsList:
                    meta[d] = {'units': '', 'long_name': d}
                keys = data.variables.keys()
                for key in keys:
                    if 'units' in data.variables[key].ncattrs():
                        profile_meta[key] = {'units': data.variables[key].units,
                                             'long_name':
                                             data.variables[key].long_name}
                repeat = False
            except RuntimeError:
                # file was empty, try the next one by incrementing ind
                ind += 1

        meta['profiles'] = profile_meta
        return output, meta
    else:
        # no data
        return pds.DataFrame(None), pysat.Meta()


def _process_lengths(lengths):
    """Prep lengths for parsing.

    Internal func used by load_files.
    """

    lengths = lengths.tolist()
    lengths.insert(0, 0)
    lengths = np.array(lengths)
    lengths2 = lengths.copy()
    lengths[-1] += 1
    return lengths, lengths2


# separate routine for doing actual loading. This was broken off from main load
# because I was playing around with multiprocessor loading
# yielded about 20% improvement in execution time
def load_files(files, tag=None, sat_id=None, altitude_bin=None):
    """Load COSMIC data files directly from a given list.

    May be directly called by user, but in general is called by load.  This is
    separate from the main load function for future support of multiprocessor
    loading.

    Parameters
    ----------
    files : (pandas.Series)
        Series of filenames
    tag : (str or NoneType)
        tag or None (default=None)
    sat_id : (str or NoneType)
        satellite id or None (default=None)
    altitude_bin : integer
        Number of kilometers to bin altitude profiles by when loading.
        Currently only supported for tag='ionprf'.

    Returns
    -------
    output : (list of dicts, one per file)
        Object containing satellite data

    """
    output = [None] * len(files)
    drop_idx = []
    main_dict = {}
    main_dict_len = {}

    safe_keys = []
    for (i, fname) in enumerate(files):
        try:
            data = netCDF4.Dataset(fname)
            # build up dictionary will all ncattrs
            new = {}
            # get list of file attributes
            ncattrsList = data.ncattrs()
            # these include information about where the profile observed
            for d in ncattrsList:
                new[d] = data.getncattr(d)

            if i == 0:
                keys = data.variables.keys()
                for key in keys:
                    safe_keys.append(key)
                    main_dict[key] = []
                    main_dict_len[key] = []

            # load all of the variables in the netCDF
            for key in safe_keys:
                # grab data
                t_list = data.variables[key][:]
                # reverse byte order if needed
                if t_list.dtype.byteorder != '=':
                    main_dict[key].append(t_list.byteswap().newbyteorder())
                else:
                    main_dict[key].append(t_list)
                # store lengths
                main_dict_len[key].append(len(main_dict[key][-1]))

            output[i] = new
            data.close()
        except RuntimeError:
            # some of the files have zero bytes, which causes a read error
            # this stores the index of these zero byte files so I can drop
            # the Nones the gappy file leaves behind
            drop_idx.append(i)

    # drop anything that came from the zero byte files
    drop_idx.reverse()
    for i in drop_idx:
        del output[i]

    # combine different sub lists in main_dict into one
    for key in safe_keys:
        main_dict[key] = np.hstack(main_dict[key])
        main_dict_len[key] = np.cumsum(main_dict_len[key])

    if tag == 'atmprf':
        # this file has three groups of variable lengths
        # each goes into its own DataFrame
        # two are processed here, last is processed like other
        # file types
        # see code just after this if block for more
        # general explanation on lines just below
        p_keys = ['OL_vec2', 'OL_vec1', 'OL_vec3', 'OL_vec4']
        p_dict = {}
        # get indices needed to parse data
        plengths = main_dict_len['OL_vec1']
        max_p_length = np.max(plengths)
        plengths, plengths2 = _process_lengths(plengths)
        # collect data
        for key in p_keys:
            p_dict[key] = main_dict.pop(key)
            _ = main_dict_len.pop(key)
        psub_frame = pds.DataFrame(p_dict)

        # change in variables in this file type
        # depending upon the processing applied at UCAR
        if 'ies' in main_dict.keys():
            q_keys = ['OL_ipar', 'OL_par', 'ies', 'hes', 'wes']
        else:
            q_keys = ['OL_ipar', 'OL_par']
        q_dict = {}
        # get indices needed to parse data
        qlengths = main_dict_len['OL_par']
        max_q_length = np.max(qlengths)
        qlengths, qlengths2 = _process_lengths(qlengths)
        # collect data
        for key in q_keys:
            q_dict[key] = main_dict.pop(key)
            _ = main_dict_len.pop(key)
        qsub_frame = pds.DataFrame(q_dict)

        max_length = np.max([max_p_length, max_q_length])
        length_arr = np.arange(max_length)
        # small sub DataFrames
        for i in np.arange(len(output)):
            output[i]['OL_vecs'] = psub_frame.iloc[plengths[i]:plengths[i+1], :]
            output[i]['OL_vecs'].index = length_arr[:plengths2[i+1]-plengths2[i]]
            output[i]['OL_pars'] = qsub_frame.iloc[qlengths[i]:qlengths[i+1], :]
            output[i]['OL_pars'].index = length_arr[:qlengths2[i+1]-qlengths2[i]]

    # create a single data frame with all bits, then
    # break into smaller frames using views
    main_frame = pds.DataFrame(main_dict)
    # get indices needed to parse data
    lengths = main_dict_len[list(main_dict.keys())[0]]
    # get largest length and create numpy array with it
    # used to speed up reindexing below
    max_length = np.max(lengths)
    length_arr = np.arange(max_length)
    # process lengths for ease of parsing
    lengths, lengths2 = _process_lengths(lengths)
    # break main profile data into each individual profile
    for i in np.arange(len(output)):
        output[i]['profiles'] = main_frame.iloc[lengths[i]:lengths[i+1], :]
        output[i]['profiles'].index = length_arr[:lengths2[i+1]-lengths2[i]]

    if tag == 'ionprf':
        if altitude_bin is not None:
            for out in output:
                rval = (out['profiles']['MSL_alt']/altitude_bin).round().values
                out['profiles'].index = rval * altitude_bin
                out['profiles'] = \
                    out['profiles'].groupby(out['profiles'].index.values).mean()
        else:
            for out in output:
                out['profiles'].index = out['profiles']['MSL_alt']

    return output


def download(date_array, tag, sat_id, data_path=None,
             user=None, password=None):
    """Download COSMIC GPS data.

    Parameters
    ----------
    inst : (pysat.Instrument)
        Instrument class object, whose attribute clean_level is used to return
        the desired level of data selectivity.

    Returns
    -------
    Void : (NoneType)
        data in inst is modified in-place.

    """
    import requests
    from requests.auth import HTTPBasicAuth
    import tarfile
    import shutil

    if tag == 'ionprf':
        sub_dir = 'ionPrf'
    elif tag == 'sonprf':
        sub_dir = 'sonPrf'
    elif tag == 'wetprf':
        sub_dir = 'wetPrf'
    elif tag == 'atmprf':
        sub_dir = 'atmPrf'
    elif tag == 'scnlv1':
        sub_dir = 'scnLv1'
    else:
        raise ValueError('Unknown cosmic_gps tag')

    if (user is None) or (password is None):
        raise ValueError('CDAAC user account information must be provided.')

    for date in date_array:
        logger.info('Downloading COSMIC data for ' + date.strftime('%D'))
        sys.stdout.flush()
        yr, doy = pysat.utils.time.getyrdoy(date)
        yrdoystr = '{year:04d}.{doy:03d}'.format(year=yr, doy=doy)
        # Try re-processed data (preferred)
        try:
            dwnld = ''.join(("https://cdaac-www.cosmic.ucar.edu/cdaac/rest/",
                             "tarservice/data/cosmic2013/"))
            dwnld = dwnld + sub_dir + '/{year:04d}.{doy:03d}'.format(year=yr,
                                                                     doy=doy)
            top_dir = os.path.join(data_path, 'cosmic2013')
            req = requests.get(dwnld, auth=HTTPBasicAuth(user, password))
            req.raise_for_status()
        except requests.exceptions.HTTPError:
            # if response is negative, try post-processed data
            try:
                dwnld = ''.join(("https://cdaac-www.cosmic.ucar.edu/cdaac/",
                                 "rest/tarservice/data/cosmic/"))
                dwnld = dwnld + sub_dir + '/{year:04d}.{doy:03d}'
                dwnld = dwnld.format(year=yr, doy=doy)
                top_dir = os.path.join(data_path, 'cosmic')
                req = requests.get(dwnld, auth=HTTPBasicAuth(user, password))
                req.raise_for_status()
            except requests.exceptions.HTTPError as err:
                estr = ''.join((str(err), '\n', 'Data not found'))
                logger.info(estr)
        # Copy request info to tarball
        # If data does not exist, will copy info not readable as tar
        fname = os.path.join(data_path,
                             'cosmic_' + sub_dir + '_' + yrdoystr + '.tar')
        with open(fname, "wb") as local_file:
            local_file.write(req.content)
            local_file.close()
        try:
            # uncompress files and remove tarball
            tar = tarfile.open(fname)
            tar.extractall(path=data_path)
            tar.close()
            # move files
            source_dir = os.path.join(top_dir, sub_dir, yrdoystr)
            destination_dir = os.path.join(data_path, yrdoystr)
            if os.path.exists(destination_dir):
                shutil.rmtree(destination_dir)
            shutil.move(source_dir, destination_dir)
            # Get rid of empty directories from tar process
            shutil.rmtree(top_dir)
        except tarfile.ReadError:
            # If file cannot be read as a tarfile, then data does not exist
            # skip this day since no data to move
            pass
        # tar file must be removed (even if download fails)
        os.remove(fname)

    return


def clean(inst):
    """Return COSMIC GPS data cleaned to the specified level.

    Parameters
    ----------
    inst : (pysat.Instrument)
        Instrument class object, whose attribute clean_level is used to return
        the desired level of data selectivity.

    Returns
    -------
    Void : (NoneType)
        data in inst is modified in-place.

    Notes
    -----
    Supports 'clean', 'dusty', 'dirty'

    """
    if inst.tag == 'ionprf':
        # ionosphere density profiles
        if inst.clean_level == 'clean':
            # try and make sure all data is good
            # filter out profiles where source provider processing doesn't
            # get max dens and max dens alt
            inst.data = inst.data[((inst['edmaxalt'] != -999.) &
                                   (inst['edmax'] != -999.))]
            # make sure edmaxalt in "reasonable" range
            inst.data = inst.data[(inst.data.edmaxalt >= 175.) &
                                  (inst.data.edmaxalt <= 475.)]
            # filter densities when negative
            for i, profile in enumerate(inst['profiles']):
                # take out all densities below the highest altitude negative
                # dens below 325
                idx, = np.where((profile.ELEC_dens < 0) &
                                (profile.index <= 325))
                if len(idx) > 0:
                    profile.iloc[0:idx[-1]+1] = np.nan
                # take out all densities above the lowest altitude negative
                # dens above 325
                idx, = np.where((profile.ELEC_dens < 0) &
                                (profile.index > 325))
                if len(idx) > 0:
                    profile.iloc[idx[0]:] = np.nan

                # do an altitude density gradient check to reduce number of
                # cycle slips
                densDiff = profile.ELEC_dens.diff()
                altDiff = profile.MSL_alt.diff()
                normGrad = (densDiff / (altDiff * profile.ELEC_dens)).abs()
                idx, = np.where((normGrad > 1.) & normGrad.notnull())
                if len(idx) > 0:
                    inst[i, 'edmaxalt'] = np.nan
                    inst[i, 'edmax'] = np.nan
                    inst[i, 'edmaxlat'] = np.nan
                    profile['ELEC_dens'] *= np.nan

        # filter out any measurements where things have been set to NaN
        inst.data = inst.data[inst.data.edmaxalt.notnull()]

    elif inst.tag == 'scnlv1':
        # scintillation files
        if inst.clean_level == 'clean':
            # try and make sure all data is good
            # filter out profiles where source provider processing doesn't
            # work
            inst.data = inst.data[((inst['alttp_s4max'] != -999.) &
                                   (inst['s4max9sec'] != -999.))]

    return<|MERGE_RESOLUTION|>--- conflicted
+++ resolved
@@ -161,11 +161,7 @@
 
     else:
         logger.info('Found no files, check your path or download them.')
-<<<<<<< HEAD
-        return pds.Series(None)
-=======
-        return pysat.Series(None, dtype='object')
->>>>>>> b9d5b04e
+        return pds.Series(None, dtype='object')
 
 
 def load(fnames, tag=None, sat_id=None, altitude_bin=None):
