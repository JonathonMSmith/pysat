--- conflicted
+++ resolved
@@ -111,7 +111,6 @@
                                       supported_tags=supported_tags)
 
 
-<<<<<<< HEAD
 def init(self):
     """Initializes the Instrument object with instrument specific values.
 
@@ -125,31 +124,6 @@
     return
 
 
-def default(self):
-    """Default customization function.
-
-    This routine is automatically applied to the Instrument object
-    on every load by the pysat nanokernel (first in queue).
-
-    Parameters
-    ----------
-    self : pysat.Instrument
-        This object
-
-    Returns
-    --------
-    Void : (NoneType)
-        Object modified in place.
-
-
-    """
-
-    return
-
-
-=======
->>>>>>> 7c81e896
-# code should be defined below as needed
 def clean(inst):
     """Routine to return PLATFORM/NAME data cleaned to the specified level
 
