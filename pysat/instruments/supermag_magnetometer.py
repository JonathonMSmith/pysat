--- conflicted
+++ resolved
@@ -36,15 +36,10 @@
 
 import datetime as dt
 import functools
-<<<<<<< HEAD
 import logging
 import numpy as np
 from os import path
-=======
-import numpy as np
-from os import path
 import re
->>>>>>> 7c81e896
 import warnings
 
 import pandas as pds
