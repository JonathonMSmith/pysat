from __future__ import print_function
from __future__ import absolute_import

import os
import numpy as np
import pandas as pds
# python 2/3 compatibility
try:
    basestring
except NameError:
    basestring = str
    
from pysat import DataFrame, Series

class Meta(object):
    """ Stores metadata for Instrument instance, similar to CF-1.6 netCDFdata
    standard.
    
    Parameters
    ----------
    metadata : pandas.DataFrame 
        DataFrame should be indexed by variable name that contains at minimum
        the standard_name (name), units, and long_name for the data stored in
        the associated pysat Instrument object.

    units_label : str
        String used to label units in storage. Defaults to 'units'. 
    name_label : str
        String used to label long_name in storage. Defaults to 'long_name'.
    notes_label : str
       String used to label 'notes' in storage. Defaults to 'notes'
    desc_label : str
       String used to label variable descriptions in storage. Defaults to 'desc'
    plot_label : str
       String used to label variables in plots. Defaults to 'label'
    axis_label : str
        Label used for axis on a plot. Defaults to 'axis'
    scale_label : str
       string used to label plot scaling type in storage. Defaults to 'scale'
    limits_label : str
       String used to label typical variable value limits in storage.
       Defaults to 'limits'
    fill_label : str
        String used to label fill value in storage. Defaults to 'fill' per
        netCDF4 standard
    
        
        
    Attributes
    ----------
    data : pandas.DataFrame
        index is variable standard name, 'units', 'long_name', and other
        defaults are also stored along with additional user provided labels.

    units_label : str
        String used to label units in storage. Defaults to 'units'. 
    name_label : str
        String used to label long_name in storage. Defaults to 'long_name'.
    notes_label : str
       String used to label 'notes' in storage. Defaults to 'notes'
    desc_label : str
       String used to label variable descriptions in storage. Defaults to 'desc'
    plot_label : str
       String used to label variables in plots. Defaults to 'label'
    axis_label : str
        Label used for axis on a plot. Defaults to 'axis'
    scale_label : str
       string used to label plot scaling type in storage. Defaults to 'scale'
    min_label : str
       String used to label typical variable value min limit in storage.
       Defaults to 'value_min'
    max_label : str
       String used to label typical variable value max limit in storage.
       Defaults to 'value_max'
    fill_label : str
        String used to label fill value in storage. Defaults to 'fill' per
        netCDF4 standard
        
        
    Notes
    -----
    Meta object preserves the case of variables and attributes as it first 
    receives the data. Subsequent calls to set new metadata with the same
    variable or attribute will use case of first call. Accessing or setting
    data thereafter is case insensitive. In practice, use is case insensitive
    but the original case is preserved. Case preseveration is built in to
    support writing files with a desired case to meet standards.

    Metadata for higher order data objects, those that have
    multiple products under a single variable name in a pysat.Instrument
    object, are stored by providing a Meta object under the single name.
    
    Supports any custom metadata values in addition to the expected metadata
    attributes (units, long_name, notes, desc, plot_label, axis, scale, 
                value_min, value_max, and fill).
        
    Examples
    --------
    ::
        
        meta = pysat.Meta()
        meta['name'] = {'long_name':string, 'units':string}
        # update 'units' to new value
        meta['name'] = {'units':string}
        # update 'long_name' to new value
        meta['name'] = {'long_name':string}
        # attach new info with partial information, 'long_name' set to 'name2'
        meta['name2'] = {'units':string}
        # units are set to '' by default
        meta['name3'] = {'long_name':string}
        
        # assigning custom meta parameters
        meta['name4'] = {'units':string, 'long_name':string
                         'custom1':string, 'custom2':value}
        meta['name5'] = {'custom1':string, 'custom3':value}
        
        # assign multiple variables at once
        meta[['name1', 'name2']] = {'long_name':[string1, string2], 
                                    'units':[string1, string2],
                                    'custom10':[string1, string2]}
        
        # assiging metadata for n-Dimensional variables
        meta2 = pysat.Meta()
        meta2['name41'] = {'long_name':string, 'units':string}
        meta2['name42'] = {'long_name':string, 'units':string}
        meta['name4'] = {'meta':meta2}
        # or
        meta['name4'] = meta2
        meta['name4']['name41']
        
        # mixture of 1D and higher dimensional data
        meta = pysat.Meta()
        meta['dm'] = {'units':'hey', 'long_name':'boo'}
        meta['rpa'] = {'units':'crazy', 'long_name':'boo_whoo'}
        meta2 = pysat.Meta()
        meta2[['higher', 'lower']] = {'meta':[meta, None],
                                      'units':[None, 'boo'],
                                      'long_name':[None, 'boohoo']}
                                          
        # assign from another Meta object
        meta[key1] = meta2[key2]
        
    """

    def __init__(self, metadata=None, units_label='units', name_label='long_name',
                       notes_label='notes', desc_label='desc', plot_label='label',
                       axis_label='axis', scale_label='scale', min_label='value_min',
                       max_label='value_max', fill_label = 'fill'):
        # set units and name labels directly
        self._units_label = units_label
        self._name_label = name_label
        self._notes_label = notes_label
        self._desc_label = desc_label
        self._plot_label = plot_label
        self._axis_label = axis_label
        self._scale_label = scale_label
        self._min_label = min_label
        self._max_label = max_label
        self._fill_label = fill_label
        # init higher order (nD) data structure container, a dict
        self.ho_data = {}
        # use any user provided data to instantiate object with data
        # attirube unit and name labels are called within
        self.replace(metadata=metadata)
        # establish attributes intrinsic to object, before user could
        # add any
        self._base_attr = dir(self)
        
    def default_labels_and_values(self, name):
        """Returns dictionary of default meta labels and values for name variable.
        
        Metadata is automatically tracked for various properties, name,
        long_name, units, description, etc. Each of these values (labels)
        corresponds to a given string (values).
        
        Parameters
        ----------
        name : list_like of str
            variable names to get default metadata parameters for
        
        Returns
        -------
        dict
            keys are metadata labels used within Meta object, values are the default
            values assigned if data is never specified by user 
            
        """
        num = len(name)
        default_str = ['']*num
        default_nan = [np.NaN]*num
        return {self.units_label: default_str,
                self.name_label: name,
                self.notes_label : default_str,
                self.desc_label : default_str,
                self.plot_label : name,
                self.axis_label : name,
                self.scale_label : ['linear']*num,
                self.min_label : default_nan,
                self.max_label : default_nan,
                self.fill_label : default_nan}

    def apply_default_labels(self, other):
        """Applies labels for default meta labels from self onto other.
        
        Parameters
        ----------
        other : Meta
            Meta object to have default labels applied
        
        Returns
        -------
        Meta
        
        """

        other.units_label = self.units_label
        other.name_label = self.name_label
        other.notes_label = self.notes_label
        other.desc_label = self.desc_label
        other.plot_label = self.plot_label
        other.axis_label = self.axis_label
        other.scale_label = self.scale_label
        other.min_label = self.min_label
        other.max_label = self.max_label
        other.fill_label = self.fill_label
        return other

    def accept_default_labels(self, other):
        """Applies labels for default meta labels from other onto self.
        
        Parameters
        ----------
        other : Meta
            Meta object to take default labels from
        
        Returns
        -------
        Meta
        
        """

        self.units_label = other.units_label
        self.name_label = other.name_label
        self.notes_label = other.notes_label
        self.desc_label = other.desc_label
        self.plot_label = other.plot_label
        self.axis_label = other.axis_label
        self.scale_label = other.scale_label
        self.min_label = other.min_label
        self.max_label = other.max_label
        self.fill_label = other.fill_label
        return 

    def __eq__(self, other):
        """Determine if two Meta instances are equal"""
        if isinstance(other, Meta):
            # check first if variables and attributes are the same
            # quick check on length
            keys1 = [i for i in self.keys()]
            keys2 = [i for i in other.keys()]
            if len(keys1) != len(keys2):
                return False
            # now iterate over each of the keys in the first one
            # don't need to iterate over second one, if all of the first
            # in the second we are good. No more or less items in second from 
            # check earlier.
            for key in keys1:
                if key not in keys2:
                    return False
            # do same checks on attributes 
            attrs1 = [i for i in self.attrs()]
            attrs2 = [i for i in other.attrs()]
            if len(attrs1) != len(attrs2):
                return False
            for attr in attrs1:
                if attr not in attrs2:
                    return False
            # now check the values of all elements now that we know all variable
            # and attribute names are the same
            for key in self.keys():
                for attr in self.attrs():
                    if not (self[key, attr] == other[key, attr]):
                        # np.nan is not equal to anything
                        # if both values are NaN, ok in my book
                        try:
                            if not (np.isnan(self[key, attr]) and np.isnan(other[key, attr])):
                                # one or both are not NaN and they aren't equal
                                # test failed
                                return False
                        except TypeError:
                            # comparison above gets unhappy with string inputs
                            return False

            # check through higher order products
            # in the same manner as code above
            keys1 = [i for i in self.keys_nD()]
            keys2 = [i for i in other.keys_nD()]
            if len(keys1) != len(keys2):
                return False
            for key in keys1:
                if key not in keys2:
                    return False
            # do same check on all sub variables within each nD key
            for key in self.keys_nD():
                keys1 = [i for i in self[key].keys()]
                keys2 = [i for i in other[key].keys()]
                if len(keys1) != len(keys2):
                    return False
                for key_check in keys1:
                    if key_check not in keys2:
                        return False
                # check if attributes are the same
                attrs1 = [i for i in self[key].attrs()]
                attrs2 = [i for i in other[key].attrs()]
                if len(attrs1) != len(attrs2):
                    return False
                for attr in attrs1:
                    if attr not in attrs2:
                        return False
                # now time to check if all elements are individually equal
                for key2 in self[key].keys():
                    for attr in self[key].attrs():
                        if not (self[key][key2, attr] == other[key][key2, attr]):
                            try:
                                if not (np.isnan(self[key][key2, attr]) and np.isnan(other[key][key2, attr])):
                                    return False
                            except TypeError:
                                # comparison above gets unhappy with string inputs
                                return False
            # if we made it this far, things are good                
            return True
        else:
            # wasn't even the correct class
            return False
    
    def __contains__(self, other):
        """case insensitive check for variable name"""
        
        if other.lower() in [i.lower() for i in self.keys()]:
            return True
        if other.lower() in [i.lower() for i in self.keys_nD()]:
            return True
        return False

    def __repr__(self, recurse=True):
        """Print informative output"""
        # cover 1D parameters
        if recurse:
            output_str = 'Metadata for 1D variables\n'
        else:
            output_str = ''

        for ind in self.keys():
            output_str += ind.ljust(30)
        output_str += '\n\n'
        output_str += 'Tracking the following:\n'
        for col in self.attrs():
            output_str += col.ljust(30)

        output_str += '\n'
        if recurse:
            for item_name in self.keys_nD():
                output_str += '\n\n'
                output_str += 'Metadata for '+item_name+'\n'
                output_str += self.ho_data[item_name].__repr__(False)

        return output_str

    def __setitem__(self, name, value):
        """Convenience method for adding metadata."""

        if isinstance(value, dict):
            # check if dict empty
<<<<<<< HEAD

            # if value.keys() == []:
            #     # null input, variable name provided but no metadata is actually
            #     # included. Everything should be set to default.
            #     if isinstance(name, basestring):
            #         if name in self:
            #             # variable already exists and we don't have anything
            #             # new to add, just leave
            #             return
=======
            if value.keys() == []:
                # null input, variable name provided but no metadata is actually
                # included. 
                if isinstance(name, basestring):
                    if name in self:
                        # variable already exists and we don't have anything
                        # new to add, just leave
                        return
>>>>>>> b70c5372
            #         # otherwise, continue on and set defaults
            #     else:
            #         new_name = []
            #         for n in name:
            #             if n not in self:
            #                 new_name.append(n)
            #         name = new_name
            #         if len(name) == 0:
            #             # all variables already exist, can simply leave
            #             return
            #         else:
            #             # otherwise, continue on and set defaults
            #             # create empty input for all remaining names
            #             value = {}
            #             value[self.units_label] = ['']*len(name)
            #             value[self.name_label] = name
            #             value[self.fill_label] = np.NaN
            
            # perform some checks on the data
            # if not passed an iterable, make it one
            if isinstance(name, basestring):
                name = [name]
                for key in value:
                    value[key] = [value[key]]
            # make sure number of inputs matches number of metadata inputs
            for key in value:
                if len(name) != len(value[key]):
                    raise ValueError('Length of names and inputs must be equal.')

            if 'meta' in value:
                # process higher order stuff first. Meta inputs could be part of 
                # larger multiple parameter assignment
                # so assign the Meta objects via a recursive call, then remove all trace
                # of names with Meta and continue on with the rest of the function
                pop_list = []
                pop_loc = []
                for j, (item, val) in enumerate(zip(name, value['meta'])):
                    if val is not None:
                        # assign meta data, recursive call....
                        self[item] = val
                        pop_list.append(item)
                        pop_loc.append(j)

                # remove 'meta' objects from input so rest of code doesn't
                # have to deal with them. Already processed.
                if len(value) > 1:
                    _ = value.pop('meta')
                else:
                    value = {}
                    name = []

                for item, loc in zip(pop_list[::-1], pop_loc[::-1]):
                    # remove data names that had a Meta object assigned
                    # they are not part of any future processing
                    if len(name) > 1:
                        _ = name.pop(loc)
                    else:
                        name = []

                    # remove place holder data in other values that used
                    # to have to account for presence of Meta object
                    # going through backwards so I don't mess with location references
                    for key in value:
                        _ = value[key].pop(loc)

            # check if 'units' or other base parameters have been provided
            # check against provided labels, case insensitive
            # defaults are filled in so that the actions invoked against
            # pandas object later work out as expected 
            lower_keys = [k.lower() for k in value.keys()]
            # attrs = [self.units_label, self.name_label, self.notes_label,
            #         self.desc_label, self.plot_label, self.axis_label, 
            #         self.scale_label, self.min_label, self.max_label,
            #         self.fill_label]
            # num = len(name)
            # default_attrs = [['']*num, name, ['']*num,
            #                 ['']*num, name, name,
            #                 ['linear'], [np.NaN]*num, [np.NaN]*num,
            #                 [np.NaN]*num]
            # dictionary of labels (keys) and values (default value for attribute)
            default_dict = self.default_labels_and_values(name)
            # for attr, defaults in default_dict: #zip(attrs, default_attrs):
            for attr in default_dict: #zip(attrs, default_attrs):
                # the metadata default values for attr are in defaults
                defaults = default_dict[attr]
                lower_attr = attr.lower()
                if lower_attr not in lower_keys:
                    # base parameter not provided
                    # provide default value, or copy existing
                    value[attr] = []                    
                    # keys changed, update lower keys for consistency
                    lower_keys = [k.lower() for k in value.keys()]
                    for item_name, default in zip(name, defaults):
                        if item_name not in self:
                            # overall variable not in Meta, can use default
                            value[attr].append(default)
                        else:
                            if self.has_attr(attr):
                                # copy existing
                                value[attr].append(self[item_name, attr])
                            else:
                                value[attr].append(default)
                elif attr not in value:
                    # base parameter was provided, however the case 
                    # provided doesn't match up with existing labels
                    # make it match
                    keys = [i for i in value]
                    # update lower keys for consistency
                    lower_keys = [k.lower() for k in value.keys()]
                    for unit_key, lower_key in zip(keys, lower_keys):
                        if lower_key == lower_attr:
                            # print('popping units_key ', unit_key)
                            value[attr] = value.pop(unit_key)
                            break

            # check name of attributes against existing attribute names
            # if attribute name exists somewhere, then case of existing attribute
            # will be enforced upon new data by default for consistency
            # keys are pulled out below first since dictionary will be modified
            # only want to iterate over current keys
            keys = [i for i in value]
            for key in keys:
                new_key = self.attr_case_name(key)
                value[new_key] = value.pop(key)

            # time to actually add the metadata
            if len(name) > 0:
                # make sure there is still something to add
                new = DataFrame(value, index=name)
                for item_name, item in new.iterrows():
                    if item_name not in self:
                        self.data = self.data.append(item)
                    else:
                        # info already exists, update with new info
                        new_item_name = self.var_case_name(item_name)
                        for item_key in item.keys():
                            self.data.loc[new_item_name,
                                          item_key] = item[item_key]

        elif isinstance(value, Series):
            # set data usind standard assignment via a dict
            self[name] = value.to_dict()

        elif isinstance(value, Meta):
            # dealing with higher order data set
            if name in self:
                new_item_name = self.var_case_name(name)
            else:
                new_item_name = name
            # ensure that labels are always consistent
            value.accept_default_labels(self)

            # go through and ensure Meta object to be added has variable and
            # attribute names consistent with other variables and attributes
            names = value.attrs()
            new_names = []
            for name in names:
                new_names.append(self.attr_case_name(name))
            value.data.columns = new_names
            names = value.data.index
            new_names = []
            for name in names:
                new_names.append(self.var_case_name(name))
            value.data.index = new_names
            # assign Meta object now that things are consistent with Meta
            # object settings
            self.ho_data[new_item_name] = value

    def __getitem__(self, key):
        """Convenience method for obtaining metadata.
        
        Maps to pandas DataFrame.loc method.
        
        Examples
        --------
        ::
        
            meta['name']
            
            meta[ 'name1', 'units' ]
        
        """

        # if key is a tuple, looking at index, column access pattern
        if isinstance(key, tuple):
            new_index = self.var_case_name(key[0])
            new_name = self.attr_case_name(key[1])
            return self.data.loc[new_index, new_name]
        else:
            # ensure variable is present somewhere
            if key in self:
                # get case preserved string for variable name
                new_key = self.var_case_name(key)
                # check what kind of variable, single or higher order
                if new_key in self.keys_nD():
                    # higher order data
                    return self.ho_data[new_key]
                elif new_key in self.keys():
                    # plain old variable request
                    return self.data.loc[new_key]
            else:
                raise KeyError('Key not found in MetaData')

    def _label_setter(self, value, label, actual, default=np.NaN, use_names_default=False):
        """Generalized setter of default meta attributes
        
        Parameters
        ----------
        value : str
            New label to use in the Meta object
        label : str
            Existing attribute name of Meta object to be relabeled
        actual : str
            The hidden attribute to be updated that actually stores metadata
        default : 
            Deafult setting to use for label if there is no attribute
            value
        use_names_default : bool
            if True, MetaData variable names are used as the default
            value for the specified Meta attributes settings
            
        Examples
        --------
        :
                @name_label.setter   
                def name_label(self, value):
                    self._label_setter(value, self.name_label, self._name_label, 
                                        use_names_default=True)  
        
        Notes
        -----
        Not intended for end user
                                  
        """
        
        if value not in self.attrs():
            # new label not in metadata, including case
            # update existing label, if present
            if label in self.attrs():
                # old label exists and has expected case
                self.data.loc[:, value] = self.data.loc[:, label]
                self.data.drop(label, axis=1, inplace=True)
            else:
                if self.has_attr(label):
                    # there is something like label, wrong case though
                    label = self.attr_case_name(label)
                    self.data.loc[:, value] = self.data.loc[:, label]
                    self.data.drop(label, axis=1, inplace=True)
                else:
                    # there is no existing label
                    # setting for the first time
                    # this doesn't always capture the correct default
                    if use_names_default:
                        self.data[value] = self.data.index
                    else:
                        self.data[value] = default
            # check higher order structures as well
            for key in self.keys_nD():

                if label in self[key].attrs():
                    self[key].data.loc[:, value] = self[key].data.loc[:, label]
                    self[key].data.drop(label, axis=1, inplace=True)
                else:
                    if self[key].has_attr(label):
                        # there is something like label, wrong case though
                        label = self[key].attr_case_name(label)
                        self[key].data.loc[:, value] = self[key].data.loc[:, label]
                        self[key].data.drop(label, axis=1, inplace=True)
                    else:
                        # there is no existing label
                        # setting for the first time
                        if use_names_default:
                            self[key].data[value] = self[key].data.index
                        else:
                            self[key].data[value] = default
                        # self[key].data[value] = default
        # now update 'hidden' attribute value
        actual = value
                
    @property
    def units_label(self):
        return self._units_label
    @property
    def name_label(self):
        return self._name_label
    @property
    def notes_label(self):
        return self._notes_label
    @property
    def desc_label(self):
        return self._desc_label
    @property
    def plot_label(self):
        return self._plot_label
    @property
    def axis_label(self):
        return self._axis_label
    @property
    def scale_label(self):
        return self._scale_label
    @property
    def min_label(self):
        return self._min_label
    @property
    def max_label(self):
        return self._max_label
    @property
    def fill_label(self):
        return self._fill_label   
             
    @units_label.setter   
    def units_label(self, value):
        self._label_setter(value, self.units_label, self._units_label, '') 
    @name_label.setter   
    def name_label(self, value):
        self._label_setter(value, self.name_label, self._name_label, use_names_default=True)     
    @notes_label.setter   
    def notes_label(self, value):
        self._label_setter(value, self.notes_label, self._notes_label, '')
    @desc_label.setter   
    def desc_label(self, value):
        self._label_setter(value, self.desc_label, self._desc_label, '')
    @plot_label.setter   
    def plot_label(self, value):
        self._label_setter(value, self.plot_label, self._plot_label, use_names_default=True)
    @axis_label.setter   
    def axis_label(self, value):
        self._label_setter(value, self.axis_label, self._axis_label, use_names_default=True)
    @scale_label.setter   
    def scale_label(self, value):
        self._label_setter(value, self.scale_label, self._scale_label, 'linear')
    @min_label.setter   
    def min_label(self, value):
        self._label_setter(value, self.min_label, self._min_label, np.NaN)
    @max_label.setter   
    def max_label(self, value):
        self._label_setter(value, self.max_label, self._max_label, np.NaN)
    @fill_label.setter   
    def fill_label(self, value):
        self._label_setter(value, self.fill_label, self._fill_label, np.NaN)

                                
    def var_case_name(self, name):
        """Provides stored name (case preserved) for case insensitive input
        
        If name is not found (case-insensitive check) then name is returned,
        as input. This function is intended to be used to help ensure the
        case of a given variable name is the same across the Meta object.
        
        Parameters
        ----------
        name : str
            variable name in any case
            
        Returns
        -------
        str
            string with case preserved as in metaobject
            
        """

        lower_name = name.lower()
        if name in self:
            for i in self.keys():
                if lower_name == i.lower():
                    return i
            for i in self.keys_nD():
                if lower_name == i.lower():
                    return i
        return name

    def keys(self):
        """Yields variable names stored for 1D variables"""

        for i in self.data.index:
            yield i

    def keys_nD(self):
        """Yields keys for higher order metadata"""
        
        for i in self.ho_data:
            yield i

    def attrs(self):
        """Yields metadata products stored for each variable name"""

        for i in self.data.columns:
            yield i

    def has_attr(self, name):
        """Returns boolean indicating presence of given attribute name
        
        Case-insensitive check
        
        Notes
        -----
        Does not check higher order meta objects
        
        Parameters
        ----------
        name : str
            name of variable to get stored case form
            
        Returns
        -------
        bool
            True if case-insesitive check for attribute name is True

        """

        if name.lower() in [i.lower() for i in self.data.columns]:
            return True
        return False

    def attr_case_name(self, name):
        """Returns preserved case name for case insensitive value of name.
        
        Checks first within standard attributes. If not found there, checks
        attributes for higher order data structures. If not found, returns
        supplied name as it is available for use. Intended to be used to help
        ensure that the same case is applied to all repetitions of a given
        variable name.
        
        Parameters
        ----------
        name : str
            name of variable to get stored case form

        Returns
        -------
        str
            name in proper case
        """

        lower_name = name.lower()
        for i in self.attrs():
            if lower_name == i.lower():
                return i
        # check if attribute present in higher order structures
        for key in self.keys_nD():
            for i in self[key].attrs():
                if lower_name == i.lower():
                    return i
        # nothing was found if still here
        # pass name back, free to be whatever
        return name

    def concat(self, other, strict=False):
        """Concats two metadata objects together.

        Parameters
        ----------
        other : Meta
            Meta object to be concatenated
        strict : bool
            if True, ensure there are no duplicate variable names

        Notes
        -----
        Uses units and name label of self if other is different
        
        Returns
        -------
        Meta
            Concatenated object
        """

        mdata = self.copy()
        # checks
        if strict:
            for key in other.keys():
                if key in mdata:
                    raise RuntimeError('Duplicated keys (variable names) ' +
                                       'across Meta objects in keys().')
            for key in other.keys_nD():
                if key in mdata:
                    raise RuntimeError('Duplicated keys (variable names) ' +
                                       ' acrossMeta objects in keys_nD(). ')

        # concat 1D metadata in data frames to copy of
        # current metadata
        for key in other.keys():
            mdata[key] = other[key]
        # add together higher order data
        for key in other.keys_nD():
            mdata[key] = other[key]
        return mdata

    def copy(self):
        from copy import deepcopy as deepcopy
        """Deep copy of the meta object."""
        return deepcopy(self) 

    def pop(self, name):
        """Remove and return metadata about variable

        Parameters
        ----------
        name : str
            variable name

        Returns
        -------
        pandas.Series
            Series of metadata for variable
        """
        # check if present
        if name in self:
            # get case preserved name for variable
            new_name = self.var_case_name(name)
            # check if 1D or nD
            if new_name in self.keys():
                output = self[new_name]
                self.data.drop(new_name, inplace=True, axis=0)
            else:
                output = self.ho_data.pop(new_name)
                
            return output
        else:
            raise KeyError('Key not present in metadata variables')


    def transfer_attributes_to_instrument(self, inst, strict_names=False):
        """Transfer non-standard attributes in Meta to Instrument object.

        Pysat's load_netCDF and similar routines are only able to attach
        netCDF4 attributes to a Meta object. This routine identifies these
        attributes and removes them from the Meta object. Intent is to 
        support simple transfers to the pysat.Instrument object.

        Will not transfer names that conflict with pysat default attributes.
        
        Parameters
        ----------
        inst : pysat.Instrument
            Instrument object to transfer attributes to
        strict_names : boolean (False)
            If True, produces an error if the Instrument object already
            has an attribute with the same name to be copied.

        Returns
        -------
        None
            pysat.Instrument object modified in place with new attributes
        """

        # base Instrument attributes
        banned = inst._base_attr
        # get base attribute set, and attributes attached to instance
        base_attrb = self._base_attr
        this_attrb = dir(self)
        # collect these attributes into a dict
        adict = {}
        transfer_key = []
        for key in this_attrb:
            if key not in banned:
                if key not in base_attrb:
                    # don't store _ leading attributes
                    if key[0] != '_':
                        adict[key] = self.__getattribute__(key)
                        transfer_key.append(key)

        # store any non-standard attributes in Instrument
        # get list of instrument objects attributes first
        # to check if a duplicate
        inst_attr = dir(inst)
        for key in transfer_key:
            if key not in banned:
                if key not in inst_attr:
                    inst.__setattr__(key, adict[key])
                else:
                    if not strict_names:
                        # new_name = 'pysat_attr_'+key
                        inst.__setattr__(key, adict[key])
                    else:
                        raise RuntimeError('Attribute ' + key +
                                           'attached to Meta object can not be '
                                           + 'transferred as it already exists'
                                           + ' in the Instrument object.')
        # return inst

    def replace(self, metadata=None):
        """Replace stored metadata with input data.

        Parameters
        ----------
        metadata : pandas.DataFrame 
            DataFrame should be indexed by variable name that contains at
            minimum the standard_name (name), units, and long_name for the data
            stored in the associated pysat Instrument object.
        """
        if metadata is not None:
            if isinstance(metadata, DataFrame):
                self.data = metadata
                # make sure defaults are taken care of for required metadata
                self.accept_default_labels(self)
            else:
                raise ValueError("Input must be a pandas DataFrame type. "+
                            "See other constructors for alternate inputs.")
        else:
            self.data = DataFrame(None, columns=[self.name_label,
                                                 self.units_label,
                                                 self.fill_label])
        
    @classmethod
    def from_csv(cls, name=None, col_names=None, sep=None, **kwargs):
        """Create instrument metadata object from csv.

        Parameters
        ----------
        name : string
            absolute filename for csv file or name of file
            stored in pandas instruments location
        col_names : list-like collection of strings
            column names in csv and resultant meta object
        sep : string
            column seperator for supplied csv filename

        Note
        ----
        column names must include at least ['name', 'long_name', 'units'], 
        assumed if col_names is None.
        """
        import pysat
        req_names = ['name','long_name','units']
        if col_names is None:
            col_names = req_names
        elif not all([i in col_names for i in req_names]):
            raise ValueError('col_names must include name, long_name, units.')

        if sep is None:
            sep = ','

        if name is None:
            raise ValueError('Must supply an instrument name or file path.')
        elif not isinstance(name, str):
            raise ValueError('keyword name must be related to a string')
        elif not os.path.isfile(name):
                # Not a real file, assume input is a pysat instrument name
                # and look in the standard pysat location.
                test =  os.path.join(pysat.__path__[0],'instruments',name)
                if os.path.isfile(test):
                    name = test
                else:
                    #trying to form an absolute path for success
                    test = os.path.abspath(name)
                    if not os.path.isfile(test):
                        raise ValueError("Unable to create valid file path.")
                    else:
                        #success
                        name = test

        mdata = pds.read_csv(name, names=col_names, sep=sep, **kwargs) 

        if not mdata.empty:
            # make sure the data name is the index
            mdata.index = mdata['name']
            del mdata['name']
            return cls(metadata=mdata)
        else:
            raise ValueError('Unable to retrieve information from ' + name)

    # @classmethod
    # def from_nc():
    #     """not implemented yet, load metadata from netCDF"""
    #     pass
    #
    # @classmethod
    # def from_dict():
    #     """not implemented yet, load metadata from dict of items/list types"""
    #     pass<|MERGE_RESOLUTION|>--- conflicted
+++ resolved
@@ -371,17 +371,7 @@
 
         if isinstance(value, dict):
             # check if dict empty
-<<<<<<< HEAD
-
-            # if value.keys() == []:
-            #     # null input, variable name provided but no metadata is actually
-            #     # included. Everything should be set to default.
-            #     if isinstance(name, basestring):
-            #         if name in self:
-            #             # variable already exists and we don't have anything
-            #             # new to add, just leave
-            #             return
-=======
+
             if value.keys() == []:
                 # null input, variable name provided but no metadata is actually
                 # included. 
@@ -390,7 +380,7 @@
                         # variable already exists and we don't have anything
                         # new to add, just leave
                         return
->>>>>>> b70c5372
+
             #         # otherwise, continue on and set defaults
             #     else:
             #         new_name = []
