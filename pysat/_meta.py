from __future__ import print_function
from __future__ import absolute_import

import os
import numpy as np
import pandas as pds
# python 2/3 compatibility
try:
    basestring
except NameError:
    basestring = str
    
from pysat import DataFrame, Series

class Meta(object):
    """ Stores metadata for Instrument instance, similar to CF-1.6 netCDFdata
    standard.
    
    Parameters
    ----------
    metadata : pandas.DataFrame 
<<<<<<< HEAD
        DataFrame should be indexed by variable name that contains at minimum
        the standard_name (name), units, and long_name for the data stored in
        the associated pysat Instrument object.
=======
        DataFrame should be indexed by variable name that contains at minimum the 
        standard_name (name), units, long_name, and fillvalue for the data stored 
        in the associated pysat Instrument object.
>>>>>>> afdd6509
    units_label : str
        String used to label units in storage. Defaults to 'units'. 
    name_label : str
        String used to label long_name in storage. Defaults to 'long_name'.
    notes_label : str
       String used to label 'notes' in storage. Defaults to 'notes'
    desc_label : str
       String used to label variable descriptions in storage. Defaults to 'desc'
    plot_label : str
       String used to label variables in plots. Defaults to 'label'
    axis_label : str
        Label used for axis on a plot. Defaults to 'axis'
    scale_label : str
       string used to label plot scaling type in storage. Defaults to 'scale'
    limits_label : str
       String used to label typical variable value limits in storage.
       Defaults to 'limits'
    fill_label : str
        String used to label fill value in storage. Defaults to 'fill' per
        netCDF4 standard
    
        
        
    Attributes
    ----------
    data : pandas.DataFrame
<<<<<<< HEAD
        index is variable standard name, 'units' and 'long_name' are also
        stored along with additional user provided labels.
=======
        index is variable standard name, 'units', 'long_name', and other
        defaults are also stored along with any additional user provided labels.
>>>>>>> afdd6509
    units_label : str
        String used to label units in storage. Defaults to 'units'. 
    name_label : str
        String used to label long_name in storage. Defaults to 'long_name'.
    notes_label : str
       String used to label 'notes' in storage. Defaults to 'notes'
    desc_label : str
       String used to label variable descriptions in storage. Defaults to 'desc'
    plot_label : str
       String used to label variables in plots. Defaults to 'label'
    axis_label : str
        Label used for axis on a plot. Defaults to 'axis'
    scale_label : str
       string used to label plot scaling type in storage. Defaults to 'scale'
    min_label : str
       String used to label typical variable value min limit in storage.
       Defaults to 'value_min'
    max_label : str
       String used to label typical variable value max limit in storage.
       Defaults to 'value_max'
    fill_label : str
        String used to label fill value in storage. Defaults to 'fill' per
        netCDF4 standard
        
        
    Notes
    -----
    Meta object preserves the case of variables and attributes as it first 
    receives the data. Subsequent calls to set new metadata with the same
    variable or attribute will use case of first call. Accessing or setting
    data thereafter is case insensitive. In practice, use is case insensitive
    but the original case is preserved. Case preseveration is built in to
    support writing files with a desired case to meet standards.

    Metadata for higher order data objects, those that have
    multiple products under a single variable name in a pysat.Instrument
    object, are stored by providing a Meta object under the single name.
    
    Supports any custom metadata values in addition to the expected metadata
    attributes (units, long_name, notes, desc, plot_label, axis, scale, 
                value_min, value_max, and fill).
        
    Examples
    --------
    ::
        
        meta = pysat.Meta()
        meta['name'] = {'long_name':string, 'units':string}
        # update 'units' to new value
        meta['name'] = {'units':string}
        # update 'long_name' to new value
        meta['name'] = {'long_name':string}
        # attach new info with partial information, 'long_name' set to 'name2'
        meta['name2'] = {'units':string}
        # units are set to '' by default
        meta['name3'] = {'long_name':string}
        
        # assigning custom meta parameters
        meta['name4'] = {'units':string, 'long_name':string
                         'custom1':string, 'custom2':value}
        meta['name5'] = {'custom1':string, 'custom3':value}
        
        # assign multiple variables at once
        meta[['name1', 'name2']] = {'long_name':[string1, string2], 
                                    'units':[string1, string2],
                                    'custom10':[string1, string2]}
        
        # assiging metadata for n-Dimensional variables
        meta2 = pysat.Meta()
        meta2['name41'] = {'long_name':string, 'units':string}
        meta2['name42'] = {'long_name':string, 'units':string}
        meta['name4'] = {'meta':meta2}
        # or
        meta['name4'] = meta2
        meta['name4']['name41']
        
        # mixture of 1D and higher dimensional data
        meta = pysat.Meta()
        meta['dm'] = {'units':'hey', 'long_name':'boo'}
        meta['rpa'] = {'units':'crazy', 'long_name':'boo_whoo'}
        meta2 = pysat.Meta()
        meta2[['higher', 'lower']] = {'meta':[meta, None],
                                      'units':[None, 'boo'],
                                      'long_name':[None, 'boohoo']}
                                          
        # assign from another Meta object
        meta[key1] = meta2[key2]
        
    """
<<<<<<< HEAD
    def __init__(self, metadata=None, units_label='units',
                 name_label='long_name'):
        """Initialize the Meta class"""
=======
    def __init__(self, metadata=None, units_label='units', name_label='long_name',
                       notes_label='notes', desc_label='desc', plot_label='label',
                       axis_label='axis', scale_label='scale', min_label='value_min',
                       max_label='value_max', fill_label = 'fill'):
>>>>>>> afdd6509
        # set units and name labels directly
        self._units_label = units_label
        self._name_label = name_label
        self._notes_label = notes_label
        self._desc_label = desc_label
        self._plot_label = plot_label
        self._axis_label = axis_label
        self._scale_label = scale_label
        self._min_label = min_label
        self._max_label = max_label
        self._fill_label = fill_label
        # init higher order (nD) data structure container, a dict
        self.ho_data = {}
        # use any user provided data to instantiate object with data
        # attirube unit and name labels are called within
        self.replace(metadata=metadata)
        # establish attributes intrinsic to object, before user could
        # add any
        self._base_attr = dir(self)
        
    def default_labels_and_values(self, name):
        """Returns dictionary of default meta labels and values for name variable.
        
        Metadata is automatically tracked for various properties, name,
        long_name, units, description, etc. Each of these values (labels)
        corresponds to a given string (values).
        
        Parameters
        ----------
        name : list_like of str
            variable names to get default metadata parameters for
        
        Returns
        -------
        dict
            keys are metadata labels used within Meta object, values are the default
            values assigned if data is never specified by user 
            
        """
        num = len(name)
        default_str = ['']*num
        default_nan = [np.NaN]*num
        return {self.units_label: default_str,
                self.name_label: name,
                self.notes_label : default_str,
                self.desc_label : default_str,
                self.plot_label : name,
                self.axis_label : name,
                self.scale_label : ['linear']*num,
                self.min_label : default_nan,
                self.max_label : default_nan,
                self.fill_label : default_nan}

    def apply_default_labels(self, other):
        """Applies labels for default meta labels from self onto other.
        
        Parameters
        ----------
        other : Meta
            Meta object to have default labels applied
        
        Returns
        -------
        Meta
        
        """

        other.units_label = self.units_label
        other.name_label = self.name_label
        other.notes_label = self.notes_label
        other.desc_label = self.desc_label
        other.plot_label = self.plot_label
        other.axis_label = self.axis_label
        other.scale_label = self.scale_label
        other.min_label = self.min_label
        other.max_label = self.max_label
        other.fill_label = self.fill_label
        return other

    def accept_default_labels(self, other):
        """Applies labels for default meta labels from other onto self.
        
        Parameters
        ----------
        other : Meta
            Meta object to take default labels from
        
        Returns
        -------
        Meta
        
        """

        self.units_label = other.units_label
        self.name_label = other.name_label
        self.notes_label = other.notes_label
        self.desc_label = other.desc_label
        self.plot_label = other.plot_label
        self.axis_label = other.axis_label
        self.scale_label = other.scale_label
        self.min_label = other.min_label
        self.max_label = other.max_label
        self.fill_label = other.fill_label
        return 

    def __eq__(self, other):
<<<<<<< HEAD
        """Determine if two Meta instances are equal"""
        if type(other) is type(self):
            return self.__dict__ == other.__dict__
=======
        if isinstance(other, Meta):
            # check first if variables and attributes are the same
            # quick check on length
            keys1 = [i for i in self.keys()]
            keys2 = [i for i in other.keys()]
            if len(keys1) != len(keys2):
                return False
            # now iterate over each of the keys in the first one
            # don't need to iterate over second one, if all of the first
            # in the second we are good. No more or less items in second from 
            # check earlier.
            for key in keys1:
                if key not in keys2:
                    return False
            # do same checks on attributes 
            attrs1 = [i for i in self.attrs()]
            attrs2 = [i for i in other.attrs()]
            if len(attrs1) != len(attrs2):
                return False
            for attr in attrs1:
                if attr not in attrs2:
                    return False
            # now check the values of all elements now that we know all variable
            # and attribute names are the same
            for key in self.keys():
                for attr in self.attrs():
                    if not (self[key, attr] == other[key, attr]):
                        # np.nan is not equal to anything
                        # if both values are NaN, ok in my book
                        try:
                            if not (np.isnan(self[key, attr]) and np.isnan(other[key, attr])):
                                # one or both are not NaN and they aren't equal
                                # test failed
                                return False
                        except TypeError:
                            # comparison above gets unhappy with string inputs
                            return False

            # check through higher order products
            # in the same manner as code above
            keys1 = [i for i in self.keys_nD()]
            keys2 = [i for i in other.keys_nD()]
            if len(keys1) != len(keys2):
                return False
            for key in keys1:
                if key not in keys2:
                    return False
            # do same check on all sub variables within each nD key
            for key in self.keys_nD():
                keys1 = [i for i in self[key].keys()]
                keys2 = [i for i in other[key].keys()]
                if len(keys1) != len(keys2):
                    return False
                for key_check in keys1:
                    if key_check not in keys2:
                        return False
                # check if attributes are the same
                attrs1 = [i for i in self[key].attrs()]
                attrs2 = [i for i in other[key].attrs()]
                if len(attrs1) != len(attrs2):
                    return False
                for attr in attrs1:
                    if attr not in attrs2:
                        return False
                # now time to check if all elements are individually equal
                for key2 in self[key].keys():
                    for attr in self[key].attrs():
                        if not (self[key][key2, attr] == other[key][key2, attr]):
                            try:
                                if not (np.isnan(self[key][key2, attr]) and np.isnan(other[key][key2, attr])):
                                    return False
                            except TypeError:
                                # comparison above gets unhappy with string inputs
                                return False
            # if we made it this far, things are good                
            return True
>>>>>>> afdd6509
        else:
            # wasn't even the correct class
            return False
    
    def __contains__(self, other):
        """case insensitive check for variable name"""
        
        if other.lower() in [i.lower() for i in self.keys()]:
            return True
        if other.lower() in [i.lower() for i in self.keys_nD()]:
            return True
        return False

    def __repr__(self, recurse=True):
        """Print informative output"""
        # cover 1D parameters
        if recurse:
            output_str = 'Metadata for 1D variables\n'
        else:
            output_str = ''

        for ind in self.keys():
            output_str += ind.ljust(30)
        output_str += '\n\n'
        output_str += 'Tracking the following:\n'
        for col in self.attrs():
            output_str += col.ljust(30)

        output_str += '\n'
        if recurse:
            for item_name in self.keys_nD():
                output_str += '\n\n'
                output_str += 'Metadata for '+item_name+'\n'
                output_str += self.ho_data[item_name].__repr__(False)

        return output_str

    def __setitem__(self, name, value):
        """Convenience method for adding metadata."""

        if isinstance(value, dict):
            # check if dict empty
<<<<<<< HEAD
            if value.keys() == []:
                # null input, variable name provided but no metadata is actually
                # included. Everything should be set to default.
                if isinstance(name, basestring):
                    if name in self:
                        # variable already exists and we don't have anything
                        # new to add, just leave
                        return
                    # otherwise, continue on and set defaults
                else:
                    new_name = []
                    for n in name:
                        if n not in self:
                            new_name.append(n)
                    name = new_name
                    if len(name) == 0:
                        # all variables already exist, can simply leave
                        return
                    else:
                        # otherwise, continue on and set defaults
                        # create empty input for all remaining names
                        value = {}
                        value[self.units_label] = ['']*len(name)
                        value[self.name_label] = name

=======
            # if value.keys() == []:
            #     # null input, variable name provided but no metadata is actually
            #     # included. Everything should be set to default.
            #     if isinstance(name, basestring):
            #         if name in self:
            #             # variable already exists and we don't have anything
            #             # new to add, just leave
            #             return
            #         # otherwise, continue on and set defaults
            #     else:
            #         new_name = []
            #         for n in name:
            #             if n not in self:
            #                 new_name.append(n)
            #         name = new_name
            #         if len(name) == 0:
            #             # all variables already exist, can simply leave
            #             return
            #         else:
            #             # otherwise, continue on and set defaults
            #             # create empty input for all remaining names
            #             value = {}
            #             value[self.units_label] = ['']*len(name)
            #             value[self.name_label] = name
            #             value[self.fill_label] = np.NaN
            
>>>>>>> afdd6509
            # perform some checks on the data
            # if not passed an iterable, make it one
            if isinstance(name, basestring):
                name = [name]
                for key in value:
                    value[key] = [value[key]]
            # make sure number of inputs matches number of metadata inputs
            for key in value:
                if len(name) != len(value[key]):
                    raise ValueError('Length of names and inputs must be equal.')

            if 'meta' in value:
                # process higher order stuff first. Meta inputs could be part of 
                # larger multiple parameter assignment
                # so assign the Meta objects via a recursive call, then remove all trace
                # of names with Meta and continue on with the rest of the function
                pop_list = []
                pop_loc = []
                for j, (item, val) in enumerate(zip(name, value['meta'])):
                    if val is not None:
                        # assign meta data, recursive call....
                        self[item] = val
                        pop_list.append(item)
                        pop_loc.append(j)
<<<<<<< HEAD

                # remove 'meta' objects from input
                if len(value.keys()) > 1:
=======
                # remove 'meta' objects from input so rest of code doesn't
                # have to deal with them. Already processed.
                if len(value) > 1:
>>>>>>> afdd6509
                    _ = value.pop('meta')
                else:
                    value = {}
                    name = []
<<<<<<< HEAD

=======
>>>>>>> afdd6509
                for item, loc in zip(pop_list[::-1], pop_loc[::-1]):
                    # remove data names that had a Meta object assigned
                    # they are not part of any future processing
                    if len(name) > 1:
                        _ = name.pop(loc)
                    else:
                        name = []
<<<<<<< HEAD
                    # remove place holder data in other values that used to
                    # have to account for presence of Meta object going
                    # through backwards so I don't mess with location references
                    for key in value.keys():
                        _ = value[key].pop(loc)

            # check if 'units' has been provided
            # check against units_label, case insensitive
            lower_keys = [k.lower() for k in value.keys()]
            if self.units_label.lower() not in lower_keys:
                # 'units' not provided
                # provide default value, or copy existing
                value[self.units_label] = []
                for item_name in name:
                    if item_name not in self:
                        # overall variable not in Meta, can use default
                        # 'default'
                        value[self.units_label].append('')
                    else:
                        # copy existing
                        value[self.units_label].append(self[item_name,
                                                            self.units_label])
            elif self.units_label not in value.keys():
                # 'units' was provided, however the case 
                # provided doesn't match up with _units_label
                # make it match
                for unit_key, lower_key in zip(value.keys(), lower_keys):
                    if lower_key == self.units_label.lower():
                        # print('popping units_key ', unit_key)
                        value[self.units_label] = value.pop(unit_key)
                        break
            # check if 'long_name' has been provided
            # check against name_label, case insensitive
            lower_keys = [k.lower() for k in value.keys()]
            if self.name_label.lower() not in lower_keys:
                # provide default value, or copy existing
                value[self.name_label] = []
                for item_name in name:
                    if item_name not in self:
                        value[self.name_label].append(item_name)
                    else:
                        value[self.name_label].append(self[item_name,
                                                           self.name_label])
            elif self.name_label not in value.keys():
                # case of 'units' provided doesn't match up with _name_label
                # make it match
                for label_key, lower_key in zip(value.keys(), lower_keys):
                    if lower_key == self.name_label.lower():
                        # print('popping label_key ', label_key)
                        value[self.name_label] = value.pop(label_key)
                        break
=======
                    # remove place holder data in other values that used
                    # to have to account for presence of Meta object
                    # going through backwards so I don't mess with location references
                    for key in value:
                        _ = value[key].pop(loc)

            # check if 'units' or other base parameters have been provided
            # check against provided labels, case insensitive
            # defaults are filled in so that the actions invoked against
            # pandas object later work out as expected 
            lower_keys = [k.lower() for k in value.keys()]
            # attrs = [self.units_label, self.name_label, self.notes_label,
            #         self.desc_label, self.plot_label, self.axis_label, 
            #         self.scale_label, self.min_label, self.max_label,
            #         self.fill_label]
            # num = len(name)
            # default_attrs = [['']*num, name, ['']*num,
            #                 ['']*num, name, name,
            #                 ['linear'], [np.NaN]*num, [np.NaN]*num,
            #                 [np.NaN]*num]
            # dictionary of labels (keys) and values (default value for attribute)
            default_dict = self.default_labels_and_values(name)
            # for attr, defaults in default_dict: #zip(attrs, default_attrs):
            for attr in default_dict: #zip(attrs, default_attrs):
                # the metadata default values for attr are in defaults
                defaults = default_dict[attr]
                lower_attr = attr.lower()
                if lower_attr not in lower_keys:
                    # base parameter not provided
                    # provide default value, or copy existing
                    value[attr] = []                    
                    # keys changed, update lower keys for consistency
                    lower_keys = [k.lower() for k in value.keys()]
                    for item_name, default in zip(name, defaults):
                        if item_name not in self:
                            # overall variable not in Meta, can use default
                            value[attr].append(default)
                        else:
                            if self.has_attr(attr):
                                # copy existing
                                value[attr].append(self[item_name, attr])
                            else:
                                value[attr].append(default)
                elif attr not in value:
                    # base parameter was provided, however the case 
                    # provided doesn't match up with existing labels
                    # make it match
                    keys = [i for i in value]
                    # update lower keys for consistency
                    lower_keys = [k.lower() for k in value.keys()]
                    for unit_key, lower_key in zip(keys, lower_keys):
                        if lower_key == lower_attr:
                            # print('popping units_key ', unit_key)
                            value[attr] = value.pop(unit_key)
                            break
>>>>>>> afdd6509

            # check name of attributes against existing attribute names
            # if attribute name exists somewhere, then case of existing attribute
            # will be enforced upon new data by default for consistency
            # keys are pulled out below first since dictionary will be modified
            # only want to iterate over current keys
            keys = [i for i in value]
            for key in keys:
                new_key = self.attr_case_name(key)
                value[new_key] = value.pop(key)

            # time to actually add the metadata
            if len(name) > 0:
                # make sure there is still something to add
                new = DataFrame(value, index=name)
                for item_name, item in new.iterrows():
                    if item_name not in self:
                        self.data = self.data.append(item)
                    else:
                        # info already exists, update with new info
                        new_item_name = self.var_case_name(item_name)
                        for item_key in item.keys():
                            self.data.loc[new_item_name,
                                          item_key] = item[item_key]

        elif isinstance(value, Series):
<<<<<<< HEAD
            # check 
            if name in self:
                new_item_name = self.var_case_name(name)
            else:
                new_item_name = name

            # check attribute names against existing entries
            new_index = [self.attr_case_name(ind) for ind in value.index]
            value.index = new_index
            # pandas handles missing data during assignment
            self.data.loc[new_item_name] = value
            # need to do a check here on units and name labels
=======
            # set data usind standard assignment via a dict
            self[name] = value.to_dict()
>>>>>>> afdd6509

        elif isinstance(value, Meta):
            # dealing with higher order data set
            if name in self:
                new_item_name = self.var_case_name(name)
            else:
                new_item_name = name
            # ensure that labels are always consistent
            value.accept_default_labels(self)

            # go through and ensure Meta object to be added has variable and
            # attribute names consistent with other variables and attributes
            names = value.attrs()
            new_names = []
            for name in names:
                new_names.append(self.attr_case_name(name))
            value.data.columns = new_names
            names = value.data.index
            new_names = []
            for name in names:
                new_names.append(self.var_case_name(name))
            value.data.index = new_names
            # assign Meta object now that things are consistent with Meta
            # object settings
            self.ho_data[new_item_name] = value

    def __getitem__(self, key):
        """Convenience method for obtaining metadata.
        
        Maps to pandas DataFrame.loc method.
        
        Examples
        --------
        ::
        
            meta['name']
            
            meta[ 'name1', 'units' ]
        
        """

        # if key is a tuple, looking at index, column access pattern
        if isinstance(key, tuple):
            new_index = self.var_case_name(key[0])
            new_name = self.attr_case_name(key[1])
            return self.data.loc[new_index, new_name]
        else:
            # ensure variable is present somewhere
            if key in self:
                # get case preserved string for variable name
                new_key = self.var_case_name(key)
                # check what kind of variable, single or higher order
                if new_key in self.keys_nD():
                    # higher order data
                    return self.ho_data[new_key]
                elif new_key in self.keys():
                    # plain old variable request
                    return self.data.loc[new_key]
            else:
                raise KeyError('Key not found in MetaData')
<<<<<<< HEAD

    @property
    def units_label(self):
        return self._units_label
=======
>>>>>>> afdd6509

    def _label_setter(self, value, label, actual, default=np.NaN, use_names_default=False):
        """Generalized setter of default meta attributes
        
        Parameters
        ----------
        value : str
            New label to use in the Meta object
        label : str
            Existing attribute name of Meta object to be relabeled
        actual : str
            The hidden attribute to be updated that actually stores metadata
        default : 
            Deafult setting to use for label if there is no attribute
            value
        use_names_default : bool
            if True, MetaData variable names are used as the default
            value for the specified Meta attributes settings
            
        Examples
        --------
        :
                @name_label.setter   
                def name_label(self, value):
                    self._label_setter(value, self.name_label, self._name_label, 
                                        use_names_default=True)  
        
        Notes
        -----
        Not intended for end user
                                  
        """
        
        if value not in self.attrs():
            # new label not in metadata, including case
            # update existing label, if present
            if label in self.attrs():
                # old label exists and has expected case
                self.data.loc[:, value] = self.data.loc[:, label]
                self.data.drop(label, axis=1, inplace=True)
            else:
                if self.has_attr(label):
                    # there is something like label, wrong case though
                    label = self.attr_case_name(label)
                    self.data.loc[:, value] = self.data.loc[:, label]
                    self.data.drop(label, axis=1, inplace=True)
                else:
                    # there is no existing label
                    # setting for the first time
                    # this doesn't always capture the correct default
                    if use_names_default:
                        self.data[value] = self.data.index
                    else:
                        self.data[value] = default
            # check higher order structures as well
            for key in self.keys_nD():
<<<<<<< HEAD
                if self.units_label in self[key].attrs():
                    self[key].data.loc[:,value] = self[key].data.loc[:,self.units_label]
                    self[key].data.drop(self.units_label, axis=1, inplace=True)

        self._units_label = value

    @property
    def name_label(self):
        return self._name_label

    @name_label.setter        
    def name_label(self, value=None):
        """Update name_label employed by Metaobject and update attributes"""
        if value not in self.attrs():
            if self.name_label in self.attrs():
                self.data.loc[:, value] = self.data.loc[:, self.name_label]
                self.data.drop(self.name_label, axis=1, inplace=True)
            # check higher order structures as well
            for key in self.keys_nD():
                if self.name_label in self[key].attrs():
                    self[key].data.loc[:,value] = self[key].data.loc[:,self.name_label]
                    self[key].data.drop(self.name_label, axis=1, inplace=True)

        self._name_label = value

=======
                if label in self[key].attrs():
                    self[key].data.loc[:, value] = self[key].data.loc[:, label]
                    self[key].data.drop(label, axis=1, inplace=True)
                else:
                    if self[key].has_attr(label):
                        # there is something like label, wrong case though
                        label = self[key].attr_case_name(label)
                        self[key].data.loc[:, value] = self[key].data.loc[:, label]
                        self[key].data.drop(label, axis=1, inplace=True)
                    else:
                        # there is no existing label
                        # setting for the first time
                        if use_names_default:
                            self[key].data[value] = self[key].data.index
                        else:
                            self[key].data[value] = default
                        # self[key].data[value] = default
        # now update 'hidden' attribute value
        actual = value
                
    @property
    def units_label(self):
        return self._units_label
    @property
    def name_label(self):
        return self._name_label
    @property
    def notes_label(self):
        return self._notes_label
    @property
    def desc_label(self):
        return self._desc_label
    @property
    def plot_label(self):
        return self._plot_label
    @property
    def axis_label(self):
        return self._axis_label
    @property
    def scale_label(self):
        return self._scale_label
    @property
    def min_label(self):
        return self._min_label
    @property
    def max_label(self):
        return self._max_label
    @property
    def fill_label(self):
        return self._fill_label   
             
    @units_label.setter   
    def units_label(self, value):
        self._label_setter(value, self.units_label, self._units_label, '') 
    @name_label.setter   
    def name_label(self, value):
        self._label_setter(value, self.name_label, self._name_label, use_names_default=True)     
    @notes_label.setter   
    def notes_label(self, value):
        self._label_setter(value, self.notes_label, self._notes_label, '')
    @desc_label.setter   
    def desc_label(self, value):
        self._label_setter(value, self.desc_label, self._desc_label, '')
    @plot_label.setter   
    def plot_label(self, value):
        self._label_setter(value, self.plot_label, self._plot_label, use_names_default=True)
    @axis_label.setter   
    def axis_label(self, value):
        self._label_setter(value, self.axis_label, self._axis_label, use_names_default=True)
    @scale_label.setter   
    def scale_label(self, value):
        self._label_setter(value, self.scale_label, self._scale_label, 'linear')
    @min_label.setter   
    def min_label(self, value):
        self._label_setter(value, self.min_label, self._min_label, np.NaN)
    @max_label.setter   
    def max_label(self, value):
        self._label_setter(value, self.max_label, self._max_label, np.NaN)
    @fill_label.setter   
    def fill_label(self, value):
        self._label_setter(value, self.fill_label, self._fill_label, np.NaN)

                                
>>>>>>> afdd6509
    def var_case_name(self, name):
        """Provides stored name (case preserved) for case insensitive input
        
        If name is not found (case-insensitive check) then name is returned,
        as input. This function is intended to be used to help ensure the
        case of a given variable name is the same across the Meta object.
        
        Parameters
        ----------
        name : str
            variable name in any case
            
        Returns
        -------
        str
            string with case preserved as in metaobject
            
        """
<<<<<<< HEAD

=======
        lower_name = name.lower()
>>>>>>> afdd6509
        if name in self:
            for i in self.keys():
                if lower_name == i.lower():
                    return i
            for i in self.keys_nD():
                if lower_name == i.lower():
                    return i
        return name

    def keys(self):
        """Yields variable names stored for 1D variables"""

        for i in self.data.index:
            yield i

    def keys_nD(self):
        """Yields keys for higher order metadata"""
<<<<<<< HEAD

        for i in self._ho_data.keys():
            yield i

    def keypairs_ho(self):
        """Yields keypairs for higher order metadata, (key1, attribute1) """

        for i in self._ho_data.keys():
            for j in self[i].keys:
                yield (i, j)

=======
        
        for i in self.ho_data:
            yield i

>>>>>>> afdd6509
    def attrs(self):
        """Yields metadata products stored for each variable name"""

        for i in self.data.columns:
            yield i

    def has_attr(self, name):
        """Returns boolean indicating presence of given attribute name
        
        Case-insensitive check
        
        Notes
        -----
        Does not check higher order meta objects
        
        Parameters
        ----------
        name : str
            name of variable to get stored case form
            
        Returns
        -------
        bool
            True if case-insesitive check for attribute name is True

        """

        if name.lower() in [i.lower() for i in self.data.columns]:
            return True
        return False

    def attr_case_name(self, name):
        """Returns preserved case name for case insensitive value of name.
        
        Checks first within standard attributes. If not found there, checks
<<<<<<< HEAD
        attributes for higher order data structures. IF not found, returns
        supplied name. It is available for use.

=======
        attributes for higher order data structures. If not found, returns supplied 
        name as it is available for use. Intended to be used to help ensure
        that the same case is applied to all repetitions of a given variable name.
        
>>>>>>> afdd6509
        Parameters
        ----------
        name : str
            name of variable to get stored case form

        Returns
        -------
        str
            name in proper case
        """
<<<<<<< HEAD

=======
        lower_name = name.lower()
>>>>>>> afdd6509
        for i in self.attrs():
            if lower_name == i.lower():
                return i
        # check if attribute present in higher order structures
        for key in self.keys_nD():
            for i in self[key].attrs():
                if lower_name == i.lower():
                    return i
        # nothing was found if still here
        # pass name back, free to be whatever
        return name

    def concat(self, other, strict=False):
        """Concats two metadata objects together.

        Parameters
        ----------
        other : Meta
            Meta object to be concatenated
        strict : bool
            if True, ensure there are no duplicate variable names

        Notes
        -----
        Uses units and name label of self if other is different
        
        Returns
        -------
        Meta
            Concatenated object
        """

        mdata = self.copy()
        # checks
        if strict:
            for key in other.keys():
                if key in mdata:
<<<<<<< HEAD
                    raise RuntimeError('Duplicated keys (variable names) '
                                       'across Meta objects in keys().')
        for key in other.keys_nD():
            if key in mdata:
                raise RuntimeError('Duplicated keys (variable names) across '
                                   'Meta objects in keys_nD().')
=======
                    raise RuntimeError('Duplicated keys (variable names) across '
                                        'Meta objects in keys().')
            for key in other.keys_nD():
                if key in mdata:
                    raise RuntimeError('Duplicated keys (variable names) across '
                                        'Meta objects in keys_nD().')
>>>>>>> afdd6509
        # concat 1D metadata in data frames to copy of
        # current metadata
        for key in other.keys():
            mdata[key] = other[key]
        # add together higher order data
        for key in other.keys_nD():
            mdata[key] = other[key]
        return mdata

    def copy(self):
        from copy import deepcopy as deepcopy
        """Deep copy of the meta object."""
        return deepcopy(self) 

    def pop(self, name):
        """Remove and return metadata about variable

        Parameters
        ----------
        name : str
            variable name

        Returns
        -------
        pandas.Series
            Series of metadata for variable
        """
<<<<<<< HEAD

=======
        # check if present
>>>>>>> afdd6509
        if name in self:
            # get case preserved name for variable
            new_name = self.var_case_name(name)
            # check if 1D or nD
            if new_name in self.keys():
                output = self[new_name]
                self.data.drop(new_name, inplace=True, axis=0)
            else:
<<<<<<< HEAD
                output = self._ho_data.pop(new_name)

=======
                output = self.ho_data.pop(new_name)
                
>>>>>>> afdd6509
            return output
        else:
            raise KeyError('Key not present in metadata variables')


    def transfer_attributes_to_instrument(self, inst, strict_names=False):
        """Transfer non-standard attributes in Meta to Instrument object.

        Pysat's load_netCDF and similar routines are only able to attach
        netCDF4 attributes to a Meta object. This routine identifies these
        attributes and removes them from the Meta object. Intent is to 
        support simple transfers to the pysat.Instrument object.

        Will not transfer names that conflict with pysat default attributes.
        
        Parameters
        ----------
        inst : pysat.Instrument
            Instrument object to transfer attributes to
        strict_names : boolean (False)
            If True, produces an error if the Instrument object already
            has an attribute with the same name to be copied.

        Returns
        -------
        None
            pysat.Instrument object modified in place with new attributes
        """

        # base Instrument attributes
        banned = inst._base_attr
        # get base attribute set, and attributes attached to instance
        base_attrb = self._base_attr
        this_attrb = dir(self)
        # collect these attributes into a dict
        adict = {}
        transfer_key = []
        for key in this_attrb:
            if key not in banned:
                if key not in base_attrb:
                    # don't store _ leading attributes
                    if key[0] != '_':
                        adict[key] = self.__getattribute__(key)
                        transfer_key.append(key)

        # store any non-standard attributes in Instrument
        # get list of instrument objects attributes first
        # to check if a duplicate
        inst_attr = dir(inst)
        for key in transfer_key:
            if key not in banned:
                if key not in inst_attr:
                    inst.__setattr__(key, adict[key])
                else:
                    if not strict_names:
                        # new_name = 'pysat_attr_'+key
                        inst.__setattr__(key, adict[key])
                    else:
                        raise RuntimeError('Attribute ' + key +
                                           'attached to Meta object can not be '
                                           + 'transferred as it already exists'
                                           + ' in the Instrument object.')
        # return inst

    def replace(self, metadata=None):
        """Replace stored metadata with input data.

        Parameters
        ----------
        metadata : pandas.DataFrame 
            DataFrame should be indexed by variable name that contains at
            minimum the standard_name (name), units, and long_name for the data
            stored in the associated pysat Instrument object.
        """
        if metadata is not None:
            if isinstance(metadata, DataFrame):
                self.data = metadata
<<<<<<< HEAD
                lower_columns = [name.lower() for name in self.data.columns]
                if self.name_label.lower() not in lower_columns:
                    self.data[self.name_label] = self.data.index
                if self.units_label.lower() not in lower_columns:
                    self.data[self.units_label] = ''
                # make sure case of name and units labels are correct
                # if they were provided by user
                # going to reset labels to current values, this will 
                # trigger a name check and corrections
                self.units_label = self.units_label
                self.name_label = self.name_label
=======
                # make sure defaults are taken care of for required metadata
                self.accept_default_labels(self)
>>>>>>> afdd6509
            else:
                raise ValueError("Input must be a pandas DataFrame type. "+
                            "See other constructors for alternate inputs.")
        else:
<<<<<<< HEAD
            self.data = DataFrame(None, columns=[self.name_label,
                                                 self.units_label])

=======
            self.data = DataFrame(None, columns=[self.name_label, self.units_label, self.fill_label])
        
>>>>>>> afdd6509
    @classmethod
    def from_csv(cls, name=None, col_names=None, sep=None, **kwargs):
        """Create instrument metadata object from csv.

        Parameters
        ----------
        name : string
            absolute filename for csv file or name of file
            stored in pandas instruments location
        col_names : list-like collection of strings
            column names in csv and resultant meta object
        sep : string
            column seperator for supplied csv filename

        Note
        ----
        column names must include at least ['name', 'long_name', 'units'], 
        assumed if col_names is None.
        """
        import pysat
        req_names = ['name','long_name','units']
        if col_names is None:
            col_names = req_names
        elif not all([i in col_names for i in req_names]):
            raise ValueError('col_names must include name, long_name, units.')

        if sep is None:
            sep = ','

        if name is None:
            raise ValueError('Must supply an instrument name or file path.')
        elif not isinstance(name, str):
            raise ValueError('keyword name must be related to a string')
        elif not os.path.isfile(name):
                # Not a real file, assume input is a pysat instrument name
                # and look in the standard pysat location.
                test =  os.path.join(pysat.__path__[0],'instruments',name)
                if os.path.isfile(test):
                    name = test
                else:
                    #trying to form an absolute path for success
                    test = os.path.abspath(name)
                    if not os.path.isfile(test):
                        raise ValueError("Unable to create valid file path.")
                    else:
                        #success
                        name = test

        mdata = pds.read_csv(name, names=col_names, sep=sep, **kwargs) 

        if not mdata.empty:
            # make sure the data name is the index
            mdata.index = mdata['name']
            del mdata['name']
            return cls(metadata=mdata)
        else:
            raise ValueError('Unable to retrieve information from ' + name)

    # @classmethod
    # def from_nc():
    #     """not implemented yet, load metadata from netCDF"""
    #     pass
    #
    # @classmethod
    # def from_dict():
    #     """not implemented yet, load metadata from dict of items/list types"""
    #     pass<|MERGE_RESOLUTION|>--- conflicted
+++ resolved
@@ -19,15 +19,10 @@
     Parameters
     ----------
     metadata : pandas.DataFrame 
-<<<<<<< HEAD
         DataFrame should be indexed by variable name that contains at minimum
         the standard_name (name), units, and long_name for the data stored in
         the associated pysat Instrument object.
-=======
-        DataFrame should be indexed by variable name that contains at minimum the 
-        standard_name (name), units, long_name, and fillvalue for the data stored 
-        in the associated pysat Instrument object.
->>>>>>> afdd6509
+
     units_label : str
         String used to label units in storage. Defaults to 'units'. 
     name_label : str
@@ -54,13 +49,9 @@
     Attributes
     ----------
     data : pandas.DataFrame
-<<<<<<< HEAD
-        index is variable standard name, 'units' and 'long_name' are also
-        stored along with additional user provided labels.
-=======
         index is variable standard name, 'units', 'long_name', and other
-        defaults are also stored along with any additional user provided labels.
->>>>>>> afdd6509
+        defaults are also stored along with additional user provided labels.
+
     units_label : str
         String used to label units in storage. Defaults to 'units'. 
     name_label : str
@@ -150,16 +141,11 @@
         meta[key1] = meta2[key2]
         
     """
-<<<<<<< HEAD
-    def __init__(self, metadata=None, units_label='units',
-                 name_label='long_name'):
-        """Initialize the Meta class"""
-=======
+
     def __init__(self, metadata=None, units_label='units', name_label='long_name',
                        notes_label='notes', desc_label='desc', plot_label='label',
                        axis_label='axis', scale_label='scale', min_label='value_min',
                        max_label='value_max', fill_label = 'fill'):
->>>>>>> afdd6509
         # set units and name labels directly
         self._units_label = units_label
         self._name_label = name_label
@@ -266,11 +252,7 @@
         return 
 
     def __eq__(self, other):
-<<<<<<< HEAD
         """Determine if two Meta instances are equal"""
-        if type(other) is type(self):
-            return self.__dict__ == other.__dict__
-=======
         if isinstance(other, Meta):
             # check first if variables and attributes are the same
             # quick check on length
@@ -347,7 +329,6 @@
                                 return False
             # if we made it this far, things are good                
             return True
->>>>>>> afdd6509
         else:
             # wasn't even the correct class
             return False
@@ -390,33 +371,7 @@
 
         if isinstance(value, dict):
             # check if dict empty
-<<<<<<< HEAD
-            if value.keys() == []:
-                # null input, variable name provided but no metadata is actually
-                # included. Everything should be set to default.
-                if isinstance(name, basestring):
-                    if name in self:
-                        # variable already exists and we don't have anything
-                        # new to add, just leave
-                        return
-                    # otherwise, continue on and set defaults
-                else:
-                    new_name = []
-                    for n in name:
-                        if n not in self:
-                            new_name.append(n)
-                    name = new_name
-                    if len(name) == 0:
-                        # all variables already exist, can simply leave
-                        return
-                    else:
-                        # otherwise, continue on and set defaults
-                        # create empty input for all remaining names
-                        value = {}
-                        value[self.units_label] = ['']*len(name)
-                        value[self.name_label] = name
-
-=======
+
             # if value.keys() == []:
             #     # null input, variable name provided but no metadata is actually
             #     # included. Everything should be set to default.
@@ -443,7 +398,6 @@
             #             value[self.name_label] = name
             #             value[self.fill_label] = np.NaN
             
->>>>>>> afdd6509
             # perform some checks on the data
             # if not passed an iterable, make it one
             if isinstance(name, basestring):
@@ -468,23 +422,15 @@
                         self[item] = val
                         pop_list.append(item)
                         pop_loc.append(j)
-<<<<<<< HEAD
-
-                # remove 'meta' objects from input
-                if len(value.keys()) > 1:
-=======
+
                 # remove 'meta' objects from input so rest of code doesn't
                 # have to deal with them. Already processed.
                 if len(value) > 1:
->>>>>>> afdd6509
                     _ = value.pop('meta')
                 else:
                     value = {}
                     name = []
-<<<<<<< HEAD
-
-=======
->>>>>>> afdd6509
+
                 for item, loc in zip(pop_list[::-1], pop_loc[::-1]):
                     # remove data names that had a Meta object assigned
                     # they are not part of any future processing
@@ -492,59 +438,7 @@
                         _ = name.pop(loc)
                     else:
                         name = []
-<<<<<<< HEAD
-                    # remove place holder data in other values that used to
-                    # have to account for presence of Meta object going
-                    # through backwards so I don't mess with location references
-                    for key in value.keys():
-                        _ = value[key].pop(loc)
-
-            # check if 'units' has been provided
-            # check against units_label, case insensitive
-            lower_keys = [k.lower() for k in value.keys()]
-            if self.units_label.lower() not in lower_keys:
-                # 'units' not provided
-                # provide default value, or copy existing
-                value[self.units_label] = []
-                for item_name in name:
-                    if item_name not in self:
-                        # overall variable not in Meta, can use default
-                        # 'default'
-                        value[self.units_label].append('')
-                    else:
-                        # copy existing
-                        value[self.units_label].append(self[item_name,
-                                                            self.units_label])
-            elif self.units_label not in value.keys():
-                # 'units' was provided, however the case 
-                # provided doesn't match up with _units_label
-                # make it match
-                for unit_key, lower_key in zip(value.keys(), lower_keys):
-                    if lower_key == self.units_label.lower():
-                        # print('popping units_key ', unit_key)
-                        value[self.units_label] = value.pop(unit_key)
-                        break
-            # check if 'long_name' has been provided
-            # check against name_label, case insensitive
-            lower_keys = [k.lower() for k in value.keys()]
-            if self.name_label.lower() not in lower_keys:
-                # provide default value, or copy existing
-                value[self.name_label] = []
-                for item_name in name:
-                    if item_name not in self:
-                        value[self.name_label].append(item_name)
-                    else:
-                        value[self.name_label].append(self[item_name,
-                                                           self.name_label])
-            elif self.name_label not in value.keys():
-                # case of 'units' provided doesn't match up with _name_label
-                # make it match
-                for label_key, lower_key in zip(value.keys(), lower_keys):
-                    if lower_key == self.name_label.lower():
-                        # print('popping label_key ', label_key)
-                        value[self.name_label] = value.pop(label_key)
-                        break
-=======
+
                     # remove place holder data in other values that used
                     # to have to account for presence of Meta object
                     # going through backwards so I don't mess with location references
@@ -600,7 +494,6 @@
                             # print('popping units_key ', unit_key)
                             value[attr] = value.pop(unit_key)
                             break
->>>>>>> afdd6509
 
             # check name of attributes against existing attribute names
             # if attribute name exists somewhere, then case of existing attribute
@@ -627,23 +520,8 @@
                                           item_key] = item[item_key]
 
         elif isinstance(value, Series):
-<<<<<<< HEAD
-            # check 
-            if name in self:
-                new_item_name = self.var_case_name(name)
-            else:
-                new_item_name = name
-
-            # check attribute names against existing entries
-            new_index = [self.attr_case_name(ind) for ind in value.index]
-            value.index = new_index
-            # pandas handles missing data during assignment
-            self.data.loc[new_item_name] = value
-            # need to do a check here on units and name labels
-=======
             # set data usind standard assignment via a dict
             self[name] = value.to_dict()
->>>>>>> afdd6509
 
         elif isinstance(value, Meta):
             # dealing with higher order data set
@@ -704,13 +582,6 @@
                     return self.data.loc[new_key]
             else:
                 raise KeyError('Key not found in MetaData')
-<<<<<<< HEAD
-
-    @property
-    def units_label(self):
-        return self._units_label
-=======
->>>>>>> afdd6509
 
     def _label_setter(self, value, label, actual, default=np.NaN, use_names_default=False):
         """Generalized setter of default meta attributes
@@ -767,33 +638,7 @@
                         self.data[value] = default
             # check higher order structures as well
             for key in self.keys_nD():
-<<<<<<< HEAD
-                if self.units_label in self[key].attrs():
-                    self[key].data.loc[:,value] = self[key].data.loc[:,self.units_label]
-                    self[key].data.drop(self.units_label, axis=1, inplace=True)
-
-        self._units_label = value
-
-    @property
-    def name_label(self):
-        return self._name_label
-
-    @name_label.setter        
-    def name_label(self, value=None):
-        """Update name_label employed by Metaobject and update attributes"""
-        if value not in self.attrs():
-            if self.name_label in self.attrs():
-                self.data.loc[:, value] = self.data.loc[:, self.name_label]
-                self.data.drop(self.name_label, axis=1, inplace=True)
-            # check higher order structures as well
-            for key in self.keys_nD():
-                if self.name_label in self[key].attrs():
-                    self[key].data.loc[:,value] = self[key].data.loc[:,self.name_label]
-                    self[key].data.drop(self.name_label, axis=1, inplace=True)
-
-        self._name_label = value
-
-=======
+
                 if label in self[key].attrs():
                     self[key].data.loc[:, value] = self[key].data.loc[:, label]
                     self[key].data.drop(label, axis=1, inplace=True)
@@ -877,7 +722,6 @@
         self._label_setter(value, self.fill_label, self._fill_label, np.NaN)
 
                                 
->>>>>>> afdd6509
     def var_case_name(self, name):
         """Provides stored name (case preserved) for case insensitive input
         
@@ -896,11 +740,8 @@
             string with case preserved as in metaobject
             
         """
-<<<<<<< HEAD
-
-=======
+
         lower_name = name.lower()
->>>>>>> afdd6509
         if name in self:
             for i in self.keys():
                 if lower_name == i.lower():
@@ -918,24 +759,10 @@
 
     def keys_nD(self):
         """Yields keys for higher order metadata"""
-<<<<<<< HEAD
-
-        for i in self._ho_data.keys():
-            yield i
-
-    def keypairs_ho(self):
-        """Yields keypairs for higher order metadata, (key1, attribute1) """
-
-        for i in self._ho_data.keys():
-            for j in self[i].keys:
-                yield (i, j)
-
-=======
         
         for i in self.ho_data:
             yield i
 
->>>>>>> afdd6509
     def attrs(self):
         """Yields metadata products stored for each variable name"""
 
@@ -971,16 +798,11 @@
         """Returns preserved case name for case insensitive value of name.
         
         Checks first within standard attributes. If not found there, checks
-<<<<<<< HEAD
-        attributes for higher order data structures. IF not found, returns
-        supplied name. It is available for use.
-
-=======
-        attributes for higher order data structures. If not found, returns supplied 
-        name as it is available for use. Intended to be used to help ensure
-        that the same case is applied to all repetitions of a given variable name.
-        
->>>>>>> afdd6509
+        attributes for higher order data structures. If not found, returns
+        supplied name as it is available for use. Intended to be used to help
+        ensure that the same case is applied to all repetitions of a given
+        variable name.
+        
         Parameters
         ----------
         name : str
@@ -991,11 +813,8 @@
         str
             name in proper case
         """
-<<<<<<< HEAD
-
-=======
+
         lower_name = name.lower()
->>>>>>> afdd6509
         for i in self.attrs():
             if lower_name == i.lower():
                 return i
@@ -1033,21 +852,13 @@
         if strict:
             for key in other.keys():
                 if key in mdata:
-<<<<<<< HEAD
                     raise RuntimeError('Duplicated keys (variable names) '
                                        'across Meta objects in keys().')
         for key in other.keys_nD():
             if key in mdata:
                 raise RuntimeError('Duplicated keys (variable names) across '
                                    'Meta objects in keys_nD().')
-=======
-                    raise RuntimeError('Duplicated keys (variable names) across '
-                                        'Meta objects in keys().')
-            for key in other.keys_nD():
-                if key in mdata:
-                    raise RuntimeError('Duplicated keys (variable names) across '
-                                        'Meta objects in keys_nD().')
->>>>>>> afdd6509
+
         # concat 1D metadata in data frames to copy of
         # current metadata
         for key in other.keys():
@@ -1075,11 +886,7 @@
         pandas.Series
             Series of metadata for variable
         """
-<<<<<<< HEAD
-
-=======
         # check if present
->>>>>>> afdd6509
         if name in self:
             # get case preserved name for variable
             new_name = self.var_case_name(name)
@@ -1088,13 +895,8 @@
                 output = self[new_name]
                 self.data.drop(new_name, inplace=True, axis=0)
             else:
-<<<<<<< HEAD
-                output = self._ho_data.pop(new_name)
-
-=======
                 output = self.ho_data.pop(new_name)
                 
->>>>>>> afdd6509
             return output
         else:
             raise KeyError('Key not present in metadata variables')
@@ -1172,34 +974,16 @@
         if metadata is not None:
             if isinstance(metadata, DataFrame):
                 self.data = metadata
-<<<<<<< HEAD
-                lower_columns = [name.lower() for name in self.data.columns]
-                if self.name_label.lower() not in lower_columns:
-                    self.data[self.name_label] = self.data.index
-                if self.units_label.lower() not in lower_columns:
-                    self.data[self.units_label] = ''
-                # make sure case of name and units labels are correct
-                # if they were provided by user
-                # going to reset labels to current values, this will 
-                # trigger a name check and corrections
-                self.units_label = self.units_label
-                self.name_label = self.name_label
-=======
                 # make sure defaults are taken care of for required metadata
                 self.accept_default_labels(self)
->>>>>>> afdd6509
             else:
                 raise ValueError("Input must be a pandas DataFrame type. "+
                             "See other constructors for alternate inputs.")
         else:
-<<<<<<< HEAD
             self.data = DataFrame(None, columns=[self.name_label,
-                                                 self.units_label])
-
-=======
-            self.data = DataFrame(None, columns=[self.name_label, self.units_label, self.fill_label])
-        
->>>>>>> afdd6509
+                                                 self.units_label,
+                                                 self.fill_label])
+        
     @classmethod
     def from_csv(cls, name=None, col_names=None, sep=None, **kwargs):
         """Create instrument metadata object from csv.
