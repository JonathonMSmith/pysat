#!/usr/bin/env python
# Full license can be found in License.md
# Full author list can be found in .zenodo.json file
# DOI:10.5281/zenodo.1199703
# ----------------------------------------------------------------------------
"""Classes for storing and managing meta data."""

from copy import deepcopy
import numpy as np
import os
import pandas as pds
import warnings

import pysat
import pysat.utils._core as core_utils
from pysat.utils import listify
from pysat.utils import testing


class Meta(object):
    """Store metadata for the Instrument and Constellation classes.

    Parameters
    ----------
    metadata : pandas.DataFrame
        DataFrame should be indexed by variable name that contains at minimum
        the standard_name (name), units, and long_name for the data stored in
        the associated pysat Instrument object.
    header_data : dict or NoneType
        Global meta data to be assigned to the header attribute.  Keys denote
        the desired attribute names and values the metadata for that attribute.
        (default=None)
    labels : dict
        Dict where keys are the label attribute names and the values are tuples
        that have the label values and value types in that order.
        (default={'units': ('units', str), 'name': ('long_name', str),
        'notes': ('notes', str), 'desc': ('desc', str),
        'min_val': ('value_min', (float, int)),
        'max_val': ('value_max', (float, int)),
        'fill_val': ('fill', (float, int, str))})
    export_nan : list or NoneType
        List of labels that should be exported even if their value is NaN or
        None for an empty list. When used, metadata with a value of NaN will
        be excluded from export. Will always allow NaN export for labels of
        the float type. (default=None)
    data_types : dict or NoneType
        Dict of data types for variables names or None to determine after
        loading the data. (default=None)

    Attributes
    ----------
    data : pandas.DataFrame
        Index is variable standard name, 'units', 'long_name', and other
        defaults are also stored along with additional user provided labels.
    labels : MetaLabels
        Labels for MetaData attributes
    mutable : bool
        If True, attributes directly attached to Meta are modifiable
    header : MetaHeader
        Class containing global metadata

    Note
    ----
    Meta object preserves the case of variables and attributes as it first
    receives the data. Subsequent calls to set new metadata with the same
    variable or attribute will use case of first call. Accessing or setting
    data thereafter is case insensitive. In practice, use is case insensitive
    but the original case is preserved. Case preseveration is built in to
    support writing files with a desired case to meet standards.

    Supports any custom metadata values in addition to the expected metadata
    attributes (units, name, notes, desc, value_min, value_max, and fill).
    These base attributes may be used to programatically access and set types
    of metadata regardless of the string values used for the attribute. String
    values for attributes may need to be changed depending upon the standards
    of code or files interacting with pysat.

    Meta objects returned as part of pysat loading routines are automatically
    updated to use the same values of units, etc. as found in the
    `pysat.Instrument` object.

    Meta objects have a structure similar to the CF-1.6 netCDF data standard.

    Examples
    --------
    ::

        # Instantiate Meta object, default values for attribute labels are used
        meta = pysat.Meta()

        # Set several variable units. Note that other base parameters are not
        # set below, and so will be assigned a default value.
        meta['var_name'] = {meta.labels.name: 'Variable Name',
                            meta.labels.units: 'MegaUnits'}

        # Update only 'units' to new value.  You can use the value of
        # `meta.labels.units` instead of the class attribute, as was done in
        # the above example.
        meta['var_name'] = {'units': 'MU'}

        # Custom meta data variables may be assigned using the same method.
        # This example uses non-standard meta data variables 'scale', 'PI',
        # and 'axis_multiplier'.  You can include or not include any of the
        # standard meta data information.
        meta['var_name'] = {'units': 'MU', 'long_name': 'Variable Name',
                            'scale': 'linear', 'axis_multiplier': 1e4}
        meta['var_name'] = {'PI': 'Dr. R. Song'}

        # Meta data may be assigned to multiple variables at once
        meta[['var_name1', 'var_name2']] = {'long_name': ['Name1', 'Name2'],
                                            'units': ['Units1', 'Units2'],
                                            'scale': ['linear', 'linear']}

        # Sometimes n-Dimensional (nD) variables require multi-dimensional
        # meta data structures.
        meta2 = pysat.Meta()
        meta2['var_name41'] = {'long_name': 'name1of4', 'units': 'Units1'}
        meta2['var_name42'] = {'long_name': 'name2of4', 'units': 'Units2'}
        meta['var_name4'] = {'meta': meta2}

        # Meta data may be assigned from another Meta object using dict-like
        # assignments
        key1 = 'var_name'
        key2 = 'var_name4'
        meta[key1] = meta2[key2]

        # When accessing one meta data value for any data variable, first use
        # the data variable and then the meta data label.
        meta['var_name', 'fill']

        # A more robust method is to use the available Meta variable attributes
        # in the attached MetaLabels class object.
        meta[key1, meta.labels.fill_val]

        # You may change a label used by Meta object to have a different value
        meta.labels.fill_val = '_FillValue'

        # Note that the fill label is intended for use when interacting
        # with external files. Thus, any fill values (NaN) within the Meta
        # object are not updated when changing the metadata string label,
        # or when updating the value representing fill data. A future update
        # (Issue #707) will expand functionality to include these custom
        # fill values when producing files.

    """

    # -----------------------------------------------------------------------
    # Define the magic methods

    def __init__(self, metadata=None, header_data=None,
                 labels={'units': ('units', str), 'name': ('long_name', str),
                         'notes': ('notes', str), 'desc': ('desc', str),
                         'min_val': ('value_min', (float, int)),
                         'max_val': ('value_max', (float, int)),
                         'fill_val': ('fill', (float, int, str))},
                 export_nan=None, data_types=None):
        """Initialize `pysat.Meta` object."""
        # Set mutability of Meta attributes.  This flag must be set before
        # anything else, or `__setattr__` breaks.
        self.mutable = True

        # Set the global meta data
        self.header = MetaHeader(header_data)

        # Set the NaN export list
        self._export_nan = [] if export_nan is None else export_nan
        for lvals in labels.values():
            if(lvals[0] not in self._export_nan
               and float in pysat.utils.listify(lvals[1])):
                self._export_nan.append(lvals[0])

        # Set the labels
        self.labels = MetaLabels(metadata=self, **labels)

        # Set the data types, if provided
        self._data_types = data_types

        # Use any user provided data to instantiate object with data.
        # Attributes unit and name labels are called within.
        if metadata is not None:
            if isinstance(metadata, pds.DataFrame):
                self._data = metadata

                # Make sure defaults are taken care of for required metadata
                self.accept_default_labels(self)
            else:
                raise ValueError(''.join(('Input must be a pandas DataFrame ',
                                          'type. See other constructors for ',
                                          'alternate inputs.')))
        else:
            columns = [getattr(self.labels, mlab)
                       for mlab in self.labels.label_type.keys()]
            self._data = pds.DataFrame(None, columns=columns)

        # Establish attributes intrinsic to object, before user can add any
        self._base_attr = dir(self)

    def __repr__(self):
        """Print a representation of the Meta instantiation callable by `eval`.

        Returns
        -------
        out_str : str
            Simply formatted output string

        """
        nvar = len([kk for kk in self.keys()])
        out_str = ''.join(['pysat.Meta(metadata=', repr(self._data),
                           ', header_data=', repr(self.header), ', labels=',
                           repr(self.labels), ', export_nan=',
                           repr(self._export_nan),
                           ') -> {:d} Variables'.format(nvar)])
        return out_str

    def __str__(self, long_str=True):
        """Print Meta instance, variables, and attributes.

        Parameters
        ----------
        long_str : bool
            Return short version if False and long version if True
            (default=True)

        Returns
        -------
        out_str : str
            Nicely formatted output string

        """
        # Get the desired variables as lists
        labs = [var for var in self.attrs()]
        vdim = [var for var in self.keys()]

        # Get the lengths of each list
        nlabels = len(labs)
        nvdim = len(vdim)

        # Print the short output
        out_str = "pysat Meta object\n"
        out_str += "-----------------\n"
        out_str += "Tracking {:d} metadata values\n".format(nlabels)
        out_str += "Metadata for {:d} standard variables\n".format(nvdim)

        # Print the global meta data. `max_num` should be divisible by 2 and
        # `ncol`.
        max_num = 6 if long_str else 0
        out_str += self.header.__str__(max_num_display=max_num)

        # Print the longer output
        if long_str:
            # Print all the metadata labels
            out_str += "\n{:s}".format(self.labels.__str__())

            # Print a subset of the metadata variables, divided by order
            ncol = 3
            if nvdim > 0:
                out_str += "\nStandard Metadata variables:\n"
                out_str += core_utils.fmt_output_in_cols(vdim, ncols=ncol,
                                                         max_num=max_num)

        return out_str

    def __setattr__(self, name, value):
        """Conditionally set attributes based on `self.mutable` flag.

        Parameters
        ----------
        name : str
            Attribute name to be assigned to Meta
        value : str or boolean
            String to be assigned to attribute specified by name or boolean
            if name is 'mutable'

        Note
        ----
        @properties are assumed to be mutable.

        We avoid recursively setting properties using
        method from https://stackoverflow.com/a/15751135

        """
        # Mutable handled explicitly to avoid recursion
        if name != 'mutable':

            # Check if this attribute is a property
            propobj = getattr(self.__class__, name, None)
            if isinstance(propobj, property):
                # Check if the property is settable
                if propobj.fset is None:
                    raise AttributeError(''.join("can't set attribute  ",
                                                 name, " to ", value, ", ",
                                                 "property has no fset"))

                # Make self mutable in case `fset` needs it to be
                mutable_tmp = self.mutable
                self.mutable = True

                # Set the property
                propobj.fset(self, value)

                # Restore mutability flag
                self.mutable = mutable_tmp
            else:
                # A normal attribute
                if self.mutable:
                    # Use Object to avoid recursion
                    super(Meta, self).__setattr__(name, value)
                else:
                    estr = ' '.join(("Cannot set attribute", name, "to {val!s}",
                                     "since the Meta object attributes are",
                                     "set to immutable.")).format(val=value)
                    raise AttributeError(estr)
        else:
            super(Meta, self).__setattr__(name, value)

    def __setitem__(self, data_vars, input_dat):
        """Add metadata.

        Parameters
        ----------
        data_vars : str, list
            Data variable names for the input metadata
        input_dat : dict, pds.Series, or Meta
            Input metadata to be assigned

        """

        input_data = deepcopy(input_dat)

        if isinstance(input_data, dict):
            # If not passed an iterable, make it one
            if isinstance(data_vars, str):
                data_vars = [data_vars]
                for key in input_data:
                    input_data[key] = [input_data[key]]
            elif isinstance(data_vars, slice) and (data_vars.step is None):
                # Using instrument[indx, :] or instrument[idx],
                # which means all variables are at issue.
                data_vars = [dkey for dkey in self.data.keys()]

            # Make sure the variable names are in good shape.  The Meta object
            # is case insensitive, but case preserving. Convert given data_vars
            # into ones Meta has already seen. If new, then input names
            # become the standard.
            data_vars = self.var_case_name(data_vars)
            meta_vars = list(self.keys())
            def_vars = list()
            data_var_types = None if self._data_types is None else list()
            for var in data_vars:
                if var not in meta_vars:
                    def_vars.append(var)
                    if data_var_types is not None:
                        if var in self._data_types.keys():
                            data_var_types.append(self._data_types[var])
                        else:
                            data_var_types.append(None)

            if len(def_vars) > 0:
                self._insert_default_values(def_vars, data_var_types)

            # Check if input dict empty.  If so, no metadata was assigned by
            # the user.  This is an empty call and we can head out,
            # since defaults have been assigned.
            if len(input_data.keys()) == 0:
                return

            # Perform some checks on the data and make sure number of inputs
            # matches number of metadata inputs.
            for dkey in input_data:
                if len(data_vars) != len(input_data[dkey]):
                    raise ValueError(''.join(('Length of data_vars and inputs',
                                              ' must be equal.')))

            # Make sure the attribute names are in good shape.  Check the
            # attribute's name against existing attribute names.  If the
            # attribute name exists somewhere, then the case of the existing
            # attribute will be enforced upon new data by default for
            # consistency.
            input_keys = [ikey for ikey in input_data]
            new_names = self.attr_case_name(input_keys)
            for iname, new_name in zip(input_keys, new_names):
                if new_name != iname:
                    input_data[new_name] = input_data.pop(iname)

            # Time to actually add the metadata
            for ikey in input_data:
                for i, var in enumerate(data_vars):
                    to_be_set = input_data[ikey][i]
                    good_set = True

                    # See if this meta data key has already been defined
                    # in MetaLabels
                    if ikey in self.labels.label_attrs.keys():
                        iattr = self.labels.label_attrs[ikey]
                        if not isinstance(
                                to_be_set, self.labels.label_type[iattr]):
                            # If this is a disagreement between byte data
                            # and an expected str, resolve it here
                            if(isinstance(to_be_set, bytes)
                               and str in pysat.utils.listify(
                                   self.labels.label_type[iattr])):
                                to_be_set = core_utils.stringify(to_be_set)
                            else:
                                # This type is incorrect, try casting it
                                wmsg = ''.join(['Metadata with type ',
                                                repr(type(to_be_set)),
                                                ' does not match expected ',
                                                'type ',
                                                repr(self.labels.label_type[
                                                    iattr])])
                                try:
                                    if hasattr(to_be_set, '__iter__'):
                                        if str in pysat.utils.listify(
                                                self.labels.label_type[iattr]):
                                            to_be_set = '\n\n'.join(
                                                [str(tval) for tval in
                                                 to_be_set])
                                        else:
                                            raise TypeError("can't recast")
                                    else:
                                        to_be_set = pysat.utils.listify(
                                            self.labels.label_type[
                                                iattr])[0](to_be_set)

                                    # Inform user data was recast
                                    pysat.logger.info(''.join((
                                        wmsg, '. Recasting input for ',
                                        repr(var), ' with key ', repr(ikey))))
                                except (TypeError, ValueError):
                                    # Warn user data was dropped
                                    warnings.warn(''.join((
                                        wmsg, '. Dropping input for ',
                                        repr(var), ' with key ',
                                        repr(ikey))))
                                    good_set = False
                    else:
                        # Extend the meta labels. Ensure the attribute
                        # name has no spaces and that bytes are used instead
                        # of strings.
                        iattr = ikey.replace(" ", "_")
                        itype = type(to_be_set)
                        if itype == bytes:
                            itype = str

                        # Update the MetaLabels object and the existing
                        # metadata to ensure all data have all labels
                        self.labels.update(iattr, ikey, itype)
                        self._label_setter(ikey, ikey, type(to_be_set))

                    # Set the data
                    if good_set:
                        self._data.loc[var, ikey] = to_be_set
        elif isinstance(input_data, pds.Series):
            # Outputs from Meta object are a Series. Thus, this takes in input
            # from a Meta object. Set data using standard assignment via a dict.
            self[data_vars] = input_data.to_dict()

        return

    def __getitem__(self, key):
        """Obtain metadata.

        Maps to pandas DataFrame.loc method.

        Parameters
        ----------
        key : str, tuple, or list
            A single variable name, a tuple, or a list

        Raises
        ------
        KeyError
            If a properly formatted key is not present
        NotImplementedError
            If the input is not one of the allowed data types

        Examples
        --------
        ::

            import pysat
            inst = pysat.Instrument('pysat', 'testing')
            inst.load(date=inst.inst_module._test_dates[''][''])
            meta = inst.meta

            # For standard data, many slicing options are available
            meta['uts']
            meta['uts', 'units']
            meta['uts', ['units', 'long_name']]
            meta[['uts', 'mlt'], 'units']
            meta[['uts', 'mlt'], ['units', 'long_name']]
            meta[:, 'units']
            meta[:, ['units', 'long_name']]

        """
        # Define a local convenience function
        def match_name(func, var_name, index_or_column):
            """Alter variables using input function."""

            if isinstance(var_name, slice):
                # If variable is a slice, use it to select data from the
                # supplied index or column input
                return func(index_or_column[var_name])
            else:
                return func(var_name)

        # Access desired metadata based on key data type
        if isinstance(key, tuple):
            # If key is a tuple, looking at index, column access pattern
            if len(key) == 2:
                # If tuple length is 2, index, column
                new_index = match_name(self.var_case_name, key[0],
                                       self.data.index)

                # Assume this is a label name
                new_name = match_name(self.attr_case_name, key[1],
                                      self.data.columns)
                return self.data.loc[new_index, new_name]

        elif isinstance(key, list):
            # If key is a list, selection works as-is
            return self[key, :]

        elif isinstance(key, str):
            # If key is a string, treatment varies based on metadata dimension
            if key in self:
                # Get case preserved string for variable name
                new_key = self.var_case_name(key)

                # Don't need to check if in lower, all variables are always in
                # the lower metadata
                #
                # Assign meta_row using copy to avoid pandas
                # SettingWithCopyWarning, as suggested in
                # https://www.dataquest.io/blog/settingwithcopywarning/
                # TODO(#1024): The use of copy is no longer required to avoid
                #  the warnings and the .copy() have been commented out. This
                #  change was made late in the v3.0.2 review thus the comment
                #  above and commented .copy code below have been kept. Remove
                #  for any subsequent releases if things are still ok.
                meta_row = self.data.loc[new_key]  # .copy()
                return meta_row
            elif key in self.header.global_attrs:
                return getattr(self.header, key)
            else:
                raise KeyError("Key '{:}' not found in MetaData".format(key))
        else:
            raise NotImplementedError("".join(["No way to handle MetaData key ",
                                               "{}; ".format(key.__repr__()),
                                               "expected tuple, list, or str"]))

    def __contains__(self, data_var):
        """Check variable name, not distinguishing by case.

        Parameters
        ----------
        data_var : str
            Variable name to check if present within the Meta object.

        Returns
        -------
        does_contain : boolean
            True if input Meta class contains the default labels, False if it
            does not

        """
        does_contain = False

        if data_var.lower() in [ikey.lower() for ikey in self.keys()]:
            does_contain = True

        return does_contain

    def __eq__(self, other_meta):
        """Check equality between Meta instances.

        Parameters
        ----------
        other_meta : Meta
            A second Meta class object

        Returns
        -------
        bool
            True if equal, False if not equal

        Note
        ----
        Good for testing.

        Checks if variable names, attribute names, and metadata values
        are all equal between to Meta objects. Note that this comparison
        treats np.NaN == np.NaN as True.

        Name comparison is case-sensitive.

        """
        if not isinstance(other_meta, Meta):
            # The object being compared wasn't even the correct class
            return NotImplemented

        # Check if the variables and attributes are the same
        for iter1, iter2 in [(self.keys(), other_meta.keys()),
                             (self.attrs(), other_meta.attrs())]:
            list1 = [value for value in iter1]
            list2 = [value for value in iter2]

            try:
                testing.assert_lists_equal(list1, list2)
            except AssertionError:
                return False

        # Check that the values of all elements are the same. NaN is treated
        # as equal, though mathematically NaN is not equal to anything.
        for key in self.keys():
            for attr in self.attrs():
                if not testing.nan_equal(self[key, attr],
                                         other_meta[key, attr]):
                    return False

        # If we made it this far, things are good
        return True

    # -----------------------------------------------------------------------
    # Define the hidden methods

    def _insert_default_values(self, data_var, data_type=None):
        """Set the default label values for a data variable.

        Parameters
        ----------
        data_var : str or list
            Single or multiple data variable name(s).
        data_type : type, list, or NoneType
            Type for the data value(s) or None if not specified (default=None)

        Note
        ----
        Sets NaN for all float values, -1 for all int values, 'data_var' for
        names labels, '' for all other str values, and None for any other
        data type. If there are multiple data types, sets the data type (if
        included).  Otherwise, chooses the first type in the tuple.

        """
        # Cycle through each label type to create a list of label names
        # and label default values
        labels = list()
        lattrs = list()
        default_vals = list()
        name_idx = None
        need_data_type = dict()
        for i, lattr in enumerate(self.labels.label_type.keys()):
            labels.append(getattr(self.labels, lattr))
            lattrs.append(lattr)
            if(isinstance(self.labels.label_type[lattr], tuple)
               and data_type is not None):
                need_data_type[lattr] = True
            else:
                need_data_type[lattr] = False

            if lattr in ['name']:
                default_vals.append('')
                name_idx = i
            else:
                default_vals.append(self.labels.default_values_from_attr(lattr))

        # Assign the default values to the DataFrame for this data variable(s).
        data_vars = pysat.utils.listify(data_var)
        if data_type is None:
            var_types = [None for dvar in data_vars]
        else:
            var_types = pysat.utils.listify(data_type)

        for i, var in enumerate(data_vars):
            # Use the label defaults if this variable doesn't need to consider
            # the data type
            if not np.any(list(need_data_type.values())):
                data_default = list(default_vals)
            else:
                data_default = [
                    self.labels.default_values_from_attr(
                        lattrs[j], var_types[i]) if need_data_type[lattrs[j]]
                    else val for j, val in enumerate(default_vals)]

            # The default value for the name must be set after to be consistent
            if name_idx is not None:
                data_default[name_idx] = var

            # Update the meta data to the desired defaults
            self._data.loc[var, labels] = data_default

        return

    def _label_setter(self, new_label, current_label, default_type,
                      use_names_default=False):
        """Set default meta attributes for variable.

        Parameters
        ----------
        new_label : str
            New label to use in the Meta object
        current_label : str
            The current label used within Meta object
        default_type : type
            Type of value to be stored
        use_names_default : bool
            if True, MetaData variable names are used as the default
            value for the specified Meta attributes settings (default=False)

        Note
        ----
        Not intended for end user

        """
        self_attrs = list(self.attrs())
        if new_label not in self_attrs:
            # New label not in metadata
            if current_label in self_attrs:
                # Current label exists and has expected case
                self.data.loc[:, new_label] = self.data.loc[:, current_label]
                self.data = self.data.drop(current_label, axis=1)
            else:
                if self.hasattr_case_neutral(current_label):
                    # There is a similar label with different capitalization
                    current_label = self.attr_case_name(current_label)
                    self.data.loc[:, new_label] = self.data.loc[:,
                                                                current_label]
                    self.data = self.data.drop(current_label, axis=1)
                else:
                    # There is no existing label, setting for the first time
                    if use_names_default:
                        self.data[new_label] = self.data.index
                    else:
                        default_val = self.labels.default_values_from_type(
                            default_type)
                        self.data[new_label] = default_val
                        if default_val is None:
                            mstr = ' '.join(('A problem may have been',
                                             'encountered with the user',
                                             'supplied type for Meta',
                                             'variable: ', new_label,
                                             'Please check the settings',
                                             'provided to `labels` at',
                                             'Meta instantiation.'))
                            pysat.logger.info(mstr)

        return

    # -----------------------------------------------------------------------
    # Define the public methods and properties

    @property
    def data(self):
        """Retrieve data.

        May be set using `data.setter(new_frame)`, where `new_frame` is a
        pandas Dataframe containing the metadata with label names as columns.

        """
        return self._data

    @data.setter
    def data(self, new_frame):
        # Set the data property.  See docstring for property above.
        self._data = new_frame
        return

    @property
    def empty(self):
        """Return boolean True if there is no metadata.

        Returns
        -------
        bool
            Returns True if there is no data, and False if there is data

        """

        if self.data.empty:
            return True
        else:
            return False

    def merge(self, other):
        """Add metadata variables to `self` that are in other but not in `self`.

        Parameters
        ----------
        other : pysat.Meta
            Metadata to be merged into `self`

        """

        for key in other.keys():
            if key not in self:
                self[key] = other[key]
        return

    def drop(self, names):
        """Drop variables (names) from metadata.

        Parameters
        ----------
        names : str or list-like
            String or list of strings specifying the variable names to drop

<<<<<<< HEAD
        Raises
        ------
        KeyError
            If any of the keys provided in `names` is not found in the
            lower dimensional data, higher dimensional data, labels, or
            header data

        """
        # Ensure the input is list-like
        names = listify(names)
        for name in names:
            if name in self._ho_data:
                # Drop the higher dimension data
                self._ho_data.pop(name)

            if name in self.keys():
                # Drop the lower dimension data
                self.data = self._data.drop(name, axis=0)
            elif name in self.data.columns:
                # This is a metadata label
                self.data = self._data.drop(name, axis=1)

                # Also drop this from Labels
                self.labels.drop(name)
            elif name in self.header.global_attrs:
                self.header.drop(name)
            else:
                raise KeyError("{:} not found in Meta".format(repr(name)))
=======
        """

        self.data = self._data.drop(names, axis=0)

>>>>>>> edf2e40b
        return

    def keep(self, keep_names):
        """Keep variables (keep_names) while dropping other parameters.

        Parameters
        ----------
        keep_names : list-like
            Variables to keep

        """
        # Create a list of variable names to keep
        keep_names = self.var_case_name(keep_names)

        # Get a list of current variable names
        current_names = self._data.index

        # Build a list of variable names to drop
        drop_names = [name for name in current_names if name not in keep_names]

        # Drop names not specified in keep_names list
        self.drop(drop_names)

        return

    def apply_meta_labels(self, other_meta):
        """Apply the existing meta labels from `self` onto different MetaData.

        Parameters
        ----------
        other_meta : Meta
            Meta object to have default labels applied

        Returns
        -------
        other_updated : Meta
            Meta object with the default labels applied

        """
        # Create a copy of other, to avoid altering in place
        other_updated = other_meta.copy()

        # Update the Meta labels
        other_updated.accept_default_labels(self.labels)

        # Return the updated Meta class object
        return other_updated

    def accept_default_labels(self, other_meta):
        """Apply labels for default meta labels from other onto `self`.

        Parameters
        ----------
        other_meta : Meta
            Meta object to take default labels from

        """
        # Update labels in metadata
        for key in other_meta.labels.label_type.keys():
            new_name = getattr(other_meta.labels, key)

            if hasattr(self.labels, key):
                # This label exists, but the name may need updating
                old_name = getattr(self.labels, key)
                if old_name != new_name:
                    self._label_setter(new_name, old_name,
                                       other_meta.labels.label_type[key],
                                       use_names_default=True)
            else:
                # This label doesn't exist, add it.
                self.labels.update(key, new_name,
                                   other_meta.labels.label_type[key])
                self._label_setter(new_name, new_name,
                                   other_meta.labels.label_type[key])

        # Need to deal with case where self has labels that other doesn't
        for key in self.labels.label_type.keys():
            if not hasattr(other_meta.labels, key):
                # This label doesn't exist, add it.
                new_name = getattr(self.labels, key)
                other_meta.labels.update(key, new_name,
                                         self.labels.label_type[key])
                other_meta._label_setter(new_name, new_name,
                                         self.labels.label_type[key])

        self.labels = other_meta.labels

        return

    def var_case_name(self, name):
        """Provide stored name (case preserved) for case insensitive input.

        Parameters
        ----------
        name : str or list
            Single or multiple variable name(s) using any capitalization scheme.

        Returns
        -------
        case_names : str or list
            Maintains the same type as input, returning the stored name(s) of
            the meta object.

        Note
        ----
        If name is not found (case-insensitive check) then `name` is returned,
        as input. This function is intended to be used to help ensure the
        case of a given variable name is the same across the Meta object.

        """

        # Ensure input is a str if string-like
        name = pysat.utils.stringify(name)

        # Flag if list-like input provided
        return_list = False if isinstance(name, str) else True

        # Ensure we operate on a list of names
        names = pysat.utils.listify(name)

        # Get a lower-case version of the name(s)
        lower_names = [iname.lower() for iname in names]

        # Cycle through all places where this variable name could be, returning
        # the variable name whose lower-case version matches the lower-case
        # version of the variable name supplied.
        case_names = []

        # Create a list of all variable names and lower case variable names
        self_keys = [key for key in self.keys()]
        lower_self_keys = [key.lower() for key in self_keys]

        for iname, lower_name in zip(names, lower_names):
            if lower_name in lower_self_keys:
                for out_name, lout_name in zip(self_keys, lower_self_keys):
                    if lower_name == lout_name:
                        case_names.append(out_name)
                        break
            else:
                case_names.append(iname)

        if not return_list:
            case_names = case_names[0]

        return case_names

    def keys(self):
        """Yield variable names stored for 1D variables."""
        for ikey in self.data.index:
            yield ikey

    def attrs(self):
        """Yield metadata products stored for each variable name."""
        for dcol in self.data.columns:
            yield dcol

    def hasattr_case_neutral(self, attr_name):
        """Case-insensitive check for attribute names in this class.

        Parameters
        ----------
        attr_name : str
            Name of attribute to find

        Returns
        -------
        has_name : bool
            True if the case-insensitive check for attribute name is successful,
            False if no attribute name is present.

        """

        if attr_name.lower() in [dcol.lower() for dcol in self.data.columns]:
            return True

        return False

    def attr_case_name(self, name):
        """Retrieve preserved case name for case insensitive value of name.

        Parameters
        ----------
        name : str or list
            Single or multiple variable name(s) to get stored case form.

        Returns
        -------
        out_name : str or list
            Maintains same type as input. Name(s) in proper case.

        Note
        ----
        Checks first within standard attributes. If not found, returns supplied
        name as it is available for use. Intended to be used to help ensure that
        the same case is applied to all repetitions of a given variable name.

        """

        # Ensure input is a str if string-like
        name = pysat.utils.stringify(name)

        # Flag if list-like object provided
        return_list = False if isinstance(name, str) else True

        # Ensure we operate on a list of names
        names = pysat.utils.listify(name)

        # Get a lower-case version of the name(s)
        lower_names = [iname.lower() for iname in names]

        # Create a list of all attribute names and lower case attribute names
        self_keys = [key for key in self.attrs()]
        lower_self_keys = [key.lower() for key in self_keys]

        case_names = []
        for lname, iname in zip(lower_names, names):
            if lname in lower_self_keys:
                for out_name, lout_name in zip(self_keys, lower_self_keys):
                    if lname == lout_name:
                        case_names.append(out_name)
                        break
            else:
                # Name not currently used. Free.
                case_names.append(iname)

        if not return_list:
            case_names = case_names[0]

        return case_names

    def rename(self, mapper):
        """Update the preserved case name for mapped value of name.

        Parameters
        ----------
        mapper : dict or func
            Dictionary with old names as keys and new names as variables or
            a function to apply to all names

        Note
        ----
        Checks first within standard attributes. If not found, returns supplied
        name as it is available for use. Intended to be used to help ensure that
        the same case is applied to all repetitions of a given variable name.

        """

        # Cycle through the top-level variables
        for var in self.keys():
            # Update the attribute name
            map_var = core_utils.get_mapped_value(var, mapper)
            if map_var is not None:
                hold_meta = self[var].copy()
                hold_meta.name = map_var

                # Remove the metadata under the previous variable name
                self.drop(var)

                # Re-add the meta data with the updated variable name
                self[map_var] = hold_meta

        return

    def concat(self, other_meta, strict=False):
        """Concats two metadata objects together.

        Parameters
        ----------
        other_meta : Meta
            Meta object to be concatenated
        strict : bool
            If True, this flag ensures there are no duplicate variable names
            (default=False)

        Returns
        -------
        mdata : Meta
            Concatenated object

        Raises
        ------
        KeyError
            If there are duplicate keys and the `strict` flag is True.

        Note
        ----
        Uses units and name label of `self` if `other_meta` is different

        """
        mdata = self.copy()
        mdata_keys = [key.lower() for key in mdata.keys()]

        # Check the inputs
        if strict:
            for key in other_meta.keys():
                if key.lower() in mdata_keys:
                    raise KeyError(''.join(('Duplicated keys (variable names) ',
                                            'in Meta.keys().')))

        # Make sure labels between the two objects are the same
        other_meta_updated = other_meta.copy()
        other_meta_updated.labels = self.labels

        # Concat metadata in data frames to copy of current metadata
        for key in other_meta_updated.keys():
            mdata.data.loc[key] = other_meta.data.loc[key]

        return mdata

    def copy(self):
        """Deep copy of the meta object."""
        return deepcopy(self)

    def pop(self, label_name):
        """Remove and return metadata about variable.

        Parameters
        ----------
        label_name : str
            Meta key for a data variable

        Returns
        -------
        output : pds.Series
            Series of metadata for variable

        """
        # Check if the specified label name is present
        if label_name in self:
            # Get case preserved name for variable
            new_name = self.var_case_name(label_name)

            # Check if the label name is for 1D or nD meta data
            if new_name in self.keys():
                output = self[new_name]
                self.data = self.data.drop(new_name, axis=0)
        else:
            raise KeyError('Key not present in metadata variables')

        return output

    def transfer_attributes_to_header(self, strict_names=False):
        """Transfer non-standard attributes in Meta to the MetaHeader object.

        Parameters
        ----------
        strict_names : bool
            If True, produces an error if the MetaHeader object already
            has an attribute with the same name to be copied (default=False)

        Raises
        ------
        AttributeError
            If `strict_names` is True and a global attribute would be updated.

        """

        # Get base attribute set, and attributes attached to Meta
        base_attrb = self._base_attr
        this_attrb = dir(self)

        # Update the MetaHeader
        for key in this_attrb:
            # Don't store any hidden or base attributes
            if key not in base_attrb and key[0] != '_':
                if strict_names and key in self.header.global_attrs:
                    raise AttributeError(''.join([
                        'Attribute ', repr(key), ' attached to the Meta cannot',
                        ' be transferred as it already exists in MetaHeader']))

                # Save the attribute name (key) and value
                setattr(self.header, key, getattr(self, key))

                # Remove key from meta
                delattr(self, key)

        return

    def transfer_attributes_to_instrument(self, inst, strict_names=False):
        """Transfer non-standard attributes in Meta to Instrument object.

        Parameters
        ----------
        inst : pysat.Instrument
            Instrument object to transfer attributes to
        strict_names : bool
            If True, produces an error if the Instrument object already
            has an attribute with the same name to be copied (default=False)

        Raises
        ------
        ValueError
            If `inst` type is not pysat.Instrument.

        Note
        ----
        `pysat.files.io.load_netCDF` and similar routines are only able to
        attach netCDF4 attributes to a Meta object. This routine identifies
        these attributes and removes them from the Meta object. Intent is to
        support simple transfers to the pysat.Instrument object.

        Will not transfer names that conflict with pysat default attributes.

        """

        # Test the instrument parameter for type
        if not isinstance(inst, pysat.Instrument):
            raise ValueError("".join(["Can't transfer Meta attributes to ",
                                      "non-Instrument object of type ",
                                      str(type(inst))]))

        # Save the base Instrument attributes
        banned = inst._base_attr

        # Get base attribute set, and attributes attached to instance
        base_attrb = self._base_attr
        this_attrb = dir(self)

        # Collect these attributes into a dict
        adict = {}
        transfer_key = []
        for key in this_attrb:
            # Don't store any hidden, banned, or base attributes
            if key not in banned and key not in base_attrb and key[0] != '_':
                adict[key] = getattr(self, key)
                transfer_key.append(key)

                # Remove key from meta
                delattr(self, key)

        # Store any non-standard attributes in Instrument get list of
        # instrument objects attributes first to check if a duplicate
        # instrument attributes stay with instrument
        inst_attr = dir(inst)

        for key in transfer_key:
            # Note, keys in transfer_key already checked against banned
            if key not in inst_attr:
                setattr(inst, key, adict[key])
            else:
                if not strict_names:
                    setattr(inst, key, adict[key])
                else:
                    if not strict_names:
                        # Use naming convention: new_name = 'pysat_attr_' + key
                        inst.__setattr__(key, adict[key])
                    else:
                        aerr = ''.join(('Attribute ', repr(key),
                                        ' attached to the Meta cannot be'
                                        ' transferred as it already exists in ',
                                        'the Instrument object.'))
                        raise AttributeError(aerr)
        return

    def add_epoch_metadata(self, epoch_name):
        """Add epoch or time-index metadata if it is missing.

        Parameters
        ----------
        epoch_name : str
            Data key for time-index or epoch data

        """
        # Get existing meta data
        if epoch_name in self:
            new_dict = self[self.var_case_name(epoch_name)]
        else:
            new_dict = {}

        # Update basic labels, if they are missing
        epoch_label = 'Milliseconds since 1970-1-1 00:00:00'
        basic_labels = [self.labels.units, self.labels.name, self.labels.desc,
                        self.labels.notes]
        for label in basic_labels:
            if label not in new_dict or len(new_dict[label]) == 0:
                new_dict[label] = epoch_label

        # Update the meta data
        self[self.var_case_name(epoch_name)] = new_dict

        return

    def to_dict(self, preserve_case=False):
        """Convert self into a dictionary.

        Parameters
        ----------
        preserve_case : bool
            If True, the case of variables within self are preserved. If False,
            all variables returned as lower case. (default=False)

        Returns
        -------
        export_dict : dict
            A dictionary of the metadata for each variable of an output file

        """

        export_dict = {}

        # First Order Data
        for key in self.data.index:
            if preserve_case:
                case_key = self.var_case_name(key)
            else:
                case_key = key.lower()

            # Translate each key if a translation is provided
            export_dict[case_key] = {}
            meta_dict = self.data.loc[key].to_dict()
            for orig_key in meta_dict:
                export_dict[case_key][orig_key] = meta_dict[orig_key]

        return export_dict

    @classmethod
    def from_csv(cls, filename=None, col_names=None, sep=None, **kwargs):
        """Create instrument metadata object from csv.

        Parameters
        ----------
        filename : string
            Absolute filename for csv file or name of file stored in pandas
            instruments location
        col_names : list-like collection of strings
            Column names in csv and resultant meta object
        sep : string
            Column seperator for supplied csv filename
        **kwargs : dict
            Optional kwargs used by `pds.read_csv`

        Note
        ----
        Column names must include at least ['name', 'long_name', 'units'],
        which are assumed if `col_names` is None

        """
        req_names = ['name', 'long_name', 'units']
        if col_names is None:
            col_names = req_names
        elif not all([rname in col_names for rname in req_names]):
            raise ValueError('col_names must include name, long_name, units.')

        if sep is None:
            sep = ','

        if filename is None:
            raise ValueError('Must supply an instrument module or file path.')
        elif not isinstance(filename, str):
            raise ValueError('Keyword name must be related to a string')
        elif not os.path.isfile(filename):
            # Not a real file, assume input is a pysat instrument name
            # and look in the standard pysat location.
            testfile = os.path.join(pysat.__path__[0], 'instruments', filename)
            if os.path.isfile(testfile):
                filename = testfile
            else:
                # Try to form an absolute path, if the relative path failed
                testfile = os.path.abspath(filename)
                if not os.path.isfile(testfile):
                    raise ValueError("Unable to create valid file path.")
                else:
                    filename = testfile

        mdata = pds.read_csv(filename, names=col_names, sep=sep, **kwargs)

        if not mdata.empty:
            # Make sure the data name is the index
            mdata.index = mdata['name']
            del mdata['name']
            return cls(metadata=mdata)
        else:
            raise ValueError(''.join(['Unable to retrieve information from ',
                                      filename]))


class MetaLabels(object):
    """Store metadata labels for Instrument instance.

    Parameters
    ----------
    units : tuple
        Units label name and value type(s) (default=('units', str))
    name : tuple
        Name label name and value type(s) (default=('long_name', str))
    notes : tuple
        Notes label name and value type(s) (default=('notes', str))
    desc : tuple
        Description label name and value type(s) (default=('desc', str))
    min_val : tuple
        Minimum value label name and value type(s)
        (default=('value_min', (float, int)))
    max_val : tuple
        Maximum value label name and value type(s)
        (default=('value_max', (float, int)))
    fill_val : tuple
        Fill value label name and value type(s)
        (default=('fill', (float, int, str)))
    kwargs : dict
        Dictionary containing optional label attributes, where the keys are the
        attribute names and the values are tuples containing the label name and
        value type

    Attributes
    ----------
    meta : pandas.DataFrame or NoneType
        Coupled MetaData data object or NoneType
    units : str
        String used to label units in storage (default='units')
    name : str
        String used to label long_name in storage (default='long_name')
    notes : str
       String used to label notes in storage (default='notes')
    desc : str
       String used to label variable descriptions in storage
       (default='desc')
    min_val : str
       String used to label typical variable value min limit in storage
       (default='value_min')
    max_val : str
       String used to label typical variable value max limit in storage
       (default='value_max')
    fill_val : str
        String used to label fill value in storage. The default follows the
        netCDF4 standards. (default='fill')
    label_type : dict
        Dict with attribute names as keys and expected data types as values
    label_attrs : dict
        Dict with attribute names as values and attributes values as keys

    Raises
    ------
    TypeError
        If meta data type is invalid

    Note
    ----
    Meta object preserves the case of variables and attributes as it first
    receives the data. Subsequent calls to set new metadata with the same
    variable or attribute will use case of first call. Accessing or setting
    data thereafter is case insensitive. In practice, use is case insensitive
    but the original case is preserved. Case preservation is built in to
    support writing files with a desired case to meet standards.

    Supports any custom metadata values in addition to the expected metadata
    attributes (units, name, notes, desc, value_min, value_max, and fill).
    These base attributes may be used to programatically access and set types
    of metadata regardless of the string values used for the attribute. String
    values for attributes may need to be changed depending upon the standards
    of code or files interacting with pysat.

    Meta objects returned as part of pysat loading routines are automatically
    updated to use the same values of units, etc. as found in the
    pysat.Instrument object.

    """

    def __init__(self, metadata=None, units=('units', str),
                 name=('long_name', str), notes=('notes', str),
                 desc=('desc', str), min_val=('value_min', (float, int)),
                 max_val=('value_max', (float, int)),
                 fill_val=('fill', (float, int, str)), **kwargs):
        """Initialize the MetaLabels class."""

        # Initialize the coupled metadata
        self.meta = metadata

        # Initialize a dictionary of label types, whose keys are the label
        # attributes
        self.label_type = {'units': units[1], 'name': name[1],
                           'notes': notes[1], 'desc': desc[1],
                           'min_val': min_val[1], 'max_val': max_val[1],
                           'fill_val': fill_val[1]}
        self.label_attrs = {units[0]: 'units', name[0]: 'name',
                            notes[0]: 'notes', desc[0]: 'desc',
                            min_val[0]: 'min_val', max_val[0]: 'max_val',
                            fill_val[0]: 'fill_val'}

        # Ensure the label types include numpy 64 bit types when appropriate
        self._update_label_types()

        # Ensure all standard label types are valid
        for label in self.label_type.keys():
            if not self._eval_label_type(self.label_type[label]):
                raise TypeError(''.join([
                    'iterable types like ', repr(self.label_type[label]),
                    ' (set for ', repr(label), ') are not allowed']))

        # Set the standard label attributes
        for label_val in self.label_attrs.keys():
            setattr(self, self.label_attrs[label_val], label_val)

        # Set and evaluate the custom labels and label types
        for custom_label in kwargs.keys():
            self.update(custom_label, *kwargs[custom_label])

        return

    def __setattr__(self, name, value):
        """Conditionally set attributes based on their type.

        Parameters
        ----------
        name : str
            Attribute name to be assigned to MetaLabels
        value
            Value (any type) to be assigned to attribute specified by name

        """
        # Get old attribute value for reference
        if hasattr(self, name):
            old_value = getattr(self, name)
        else:
            old_value = None

        # Use Object to avoid recursion
        super(MetaLabels, self).__setattr__(name, value)

        # Before setting the attribute, see if upstream changes are needed
        if old_value is not None and name not in ['label_type', 'meta']:
            if hasattr(self, 'meta') and hasattr(self.meta, 'data'):
                self.meta._label_setter(value, getattr(self, name),
                                        self.label_type[name],
                                        use_names_default=True)

    def __repr__(self):
        """Print MetaLabels instantiation parameters.

        Returns
        -------
        out_str : str
            Simply formatted output string

        """
        label_str = ', '.join(["{:s}={:} {:}".format(mlab, getattr(self, mlab),
                                                     self.label_type[mlab])
                               for mlab in self.label_type.keys()])
        out_str = ''.join(['pysat.MetaLabels(', label_str, ")"])
        return out_str

    def __str__(self):
        """Print MetaLabels instance, variables, and attributes.

        Returns
        -------
        out_str : str
            Nicely formatted output string

        """
        # Set the printing limits and get the label attributes
        ncol = 3
        lab_attrs = ["{:s}->{:s}".format(mlab, getattr(self, mlab))
                     for mlab in self.label_type.keys()]
        nlabels = len(lab_attrs)

        # Print the MetaLabels
        out_str = "MetaLabels:\n"
        out_str += "-----------\n"
        out_str += core_utils.fmt_output_in_cols(lab_attrs, ncols=ncol,
                                                 max_num=nlabels)

        return out_str

    def _update_label_types(self):
        """Update the `label_type` attribute, adjusting types as appropriate."""

        # Update the types as necessary
        for lkey in self.label_type.keys():
            if self.label_type[lkey] == float:
                self.label_type[lkey] = (float, np.float64, np.float32)
            elif self.label_type[lkey] == int:
                self.label_type[lkey] = (int, np.int64, np.int32, np.int16,
                                         np.int8, bool)
            elif self.label_type[lkey] == str:
                self.label_type[lkey] = (str, np.str_)
            elif self.label_type[lkey] == bool:
                self.label_type[lkey] = (bool, np.bool_)
            elif isinstance(self.label_type[lkey], tuple):
                ltypes = list(self.label_type[lkey])

                if float in ltypes:
                    ltypes.extend([np.float64, np.float32])

                if int in ltypes:
                    ltypes.extend([np.int64, np.int32, np.int16, np.int8, bool])

                if str in ltypes:
                    ltypes.append(np.str_)

                if bool in ltypes:
                    ltypes.append(np.bool_)

                # This may result in duplicate numpy types, but order is more
                # important than carrying around a duplicate type, as the first
                # type in the provided tuple is the default type
                self.label_type[lkey] = tuple(ltypes)
        return

    def _eval_label_type(self, val_type):
        """Evaluate the label type for validity.

        Parameters
        ----------
        val_type : type
            Variable type for the value to be assigned to a MetaLabel

        Returns
        -------
        valid : bool
            True if this is a valid type, False if not valid

        """

        default_val = self.default_values_from_type(val_type)
        valid = True

        if default_val is None and val_type not in [type(None), bool, bytes]:
            # Ensure the type is not iterable
            try:
                val_type([])
                valid = False
            except (TypeError, ValueError):
                # If a list can't be cast, the type is not iterable and is
                # likely valid.  There may be some objects that prove
                # problematic, but they haven't been encountered yet.
                pass

        return valid

    def default_values_from_type(self, val_type, data_type=None):
        """Retrieve the default values for each label based on their type.

        Parameters
        ----------
        val_type : type
            Variable type for the value to be assigned to a MetaLabel
        data_type : type or NoneType
            Type for the data values or None if not specified (default=None)

        Returns
        -------
        default_val : str, float, int, NoneType
            Sets NaN for all float values, -1 for all int values, and '' for
            all str values, and None for any other data type

        """

        if isinstance(val_type, tuple):
            if data_type in val_type:
                val_type = data_type
            else:
                val_type = val_type[0]

        # Perform some pre-checks on type, checks that could error with
        # unexpected input.
        try:
            floating_check = isinstance(val_type(), np.floating)
        except TypeError as err:
            if str(err).find('not a callable function') > 0:
                floating_check = False
            else:
                # Unexpected input
                floating_check = None
        try:
            int_check = isinstance(val_type(), np.integer)
        except TypeError as err:
            if str(err).find('not a callable function') > 0:
                int_check = False
            else:
                # Unexpected input
                int_check = None

        try:
            str_check = issubclass(val_type, str)
        except TypeError as err:
            if str(err).find('must be a class') > 0:
                str_check = False
            else:
                # Unexpected input
                str_check = None

        # Assign the default value
        if str_check:
            default_val = ''
        elif val_type is float or floating_check:
            default_val = np.nan
        elif val_type is int or int_check:
            default_val = -1
        else:
            mstr = ''.join(('No type match found for ', str(val_type)))
            pysat.logger.info(mstr)
            default_val = None

        return default_val

    def default_values_from_attr(self, attr_name, data_type=None):
        """Retrieve the default values for each label based on their type.

        Parameters
        ----------
        attr_name : str
            Label attribute name (e.g., max_val)
        data_type : type or NoneType
            Type for the data values or None if not specified (default=None)

        Returns
        -------
        default_val : str, float, int, or NoneType
            Sets NaN for all float values, -1 for all int values, and ''
            for all str values except for 'scale', which defaults to 'linear',
            and None for any other data type

        Raises
        ------
        ValueError
            For unknown `attr_name`

        """

        # Test the input parameter
        if attr_name not in self.label_type.keys():
            raise ValueError('unknown label attribute {:}'.format(attr_name))

        # Assign the default value
        if attr_name == 'scale':
            default_val = 'linear'
        else:
            default_val = self.default_values_from_type(
                self.label_type[attr_name], data_type=data_type)
            if default_val is None:
                mstr = ' '.join(('A problem may have been',
                                 'encountered with the user',
                                 'supplied type for Meta',
                                 'attribute: ', attr_name,
                                 'Please check the settings',
                                 'provided to `labels` at',
                                 'Meta instantiation.'))
                pysat.logger.info(mstr)

        return default_val

    def drop(self, names):
        """Remove data from MetaLabels.

        Parameters
        ----------
        names : str or list-like
            Attribute or MetaData name(s)

        Raises
        ------
        AttributeError or KeyError
            If any part of `names` is missing and cannot be dropped

        """
        # Ennsure the input is list-likee
        names = listify(names)

        # Cycle through each name to drop
        for name in names:
            if name in self.label_attrs.keys():
                lname = self.label_attrs[name]
                delattr(self, lname)
                del self.label_type[lname]
                del self.label_attrs[name]
            else:
                lname = getattr(self, name)
                delattr(self, name)
                del self.label_type[name]
                del self.label_attrs[lname]
        return

    def update(self, lattr, lname, ltype):
        """Update MetaLabels with a new label.

        Parameters
        ----------
        lattr : str
            Attribute for this new label
        lname : str
            MetaData name for this label
        ltype : type
            Expected data type for this label

        Raises
        ------
        TypeError
            If meta data type is invalid

        """

        if self._eval_label_type(ltype):
            # This is a valid meta data type, update the class attributes
            setattr(self, lattr, lname)
            self.label_type[lattr] = ltype
            self.label_attrs[lname] = lattr
        else:
            # This is an invalid meta data type, raise a TypeError
            raise TypeError(''.join(['iterable types like ', repr(ltype),
                                     ' (set for ', repr(lattr),
                                     ') are not allowed']))
        return


class MetaHeader(object):
    """Stores global metadata.

    Parameters
    ----------
    header_data : dict or NoneType
        Meta data to be assigned to the class.  Keys denote the desired
        attribute names and values the metadata for that attribute.
        (default=None)

    Attributes
    ----------
    global_attrs : list
        List of global attribute names
    <attrs> :
        Attributes with names corresponding to the values of `global_attrs`,
        may have any type

    Methods
    -------
    to_dict()
        Convert global attributes to a dictionary.

    """

    def __init__(self, header_data=None):
        """Initialize the MetaHeader class."""

        if header_data is None:
            header_data = {}

        # Initialize the list of attributes
        self.global_attrs = list(header_data.keys())

        # Set the global attributes
        for attr_name in self.global_attrs:
            setattr(self, attr_name, header_data[attr_name])

        return

    def __setattr__(self, name, value):
        """Set attributes based on their type and update `global_attrs`.

        Parameters
        ----------
        name : str
            Attribute name to be assigned to MetaLabels
        value
            Value (any type) to be assigned to attribute specified by name

        """
        # If this is a new attribute, update the `global_attrs` list
        if not hasattr(self, name) and name != 'global_attrs':
            # Only need to expand the global attributes if the new name
            # is not present in the list
            if name not in self.global_attrs:
                self.global_attrs.append(name)

        # Use Object to avoid recursion
        super(MetaHeader, self).__setattr__(name, value)
        return

    def __repr__(self):
        """Print MetaHeader instantiation parameters.

        Returns
        -------
        out_str : str
            Simply formatted output string

        """
        out_str = ''.join(['pysat.MetaHeader(header_data=',
                           repr(self.to_dict()), ")"])
        return out_str

    def __str__(self, max_num_display=3):
        """Print MetaHeader instance, variables, and attributes.

        Parameters
        ----------
        max_num_display : int
            Maximum number of attribute names to display

        Returns
        -------
        out_str : str
            Nicely formatted output string

        """
        # Set the printing limits and get the label attributes
        ncol = 3
        nattrs = len(self.global_attrs)
        lab_attrs = [repr(gattr) for gattr in self.global_attrs]

        # Print the MetaHeader data
        out_str = "Metadata for {:d} global attributes\n".format(nattrs)
        if nattrs > 0 and max_num_display > 0:
            out_str += "-----------------------------------\n"
            out_str += core_utils.fmt_output_in_cols(lab_attrs, ncols=ncol,
                                                     max_num=max_num_display)

        return out_str

    def __eq__(self, other):
        """Determine class equality.

        Parameters
        ----------
        other : any
            Other object to compare for equality

        Returns
        -------
        bool
            True if objects are identical, False if they are not.

        """

        # Check if other is the same class or not
        if not isinstance(other, self.__class__):
            return False

        # Ensure the expected attributes are present and equal
        if not hasattr(other, "to_dict") or not hasattr(self, "to_dict"):
            return False

        if not hasattr(other,
                       "global_attrs") or not hasattr(self, "global_attrs"):
            return False
        else:
            try:
                testing.assert_lists_equal(getattr(other, "global_attrs"),
                                           getattr(self, "global_attrs"))
            except AssertionError:
                return False

        # Ensure the global header data is the same
        for attr in other.global_attrs:
            if not hasattr(self, attr):
                return False

            if getattr(other, attr) != getattr(self, attr):
                return False

        return True

    def drop(self, names):
        """Drop variables (names) from MetaHeader.

        Parameters
        ----------
        names : list-like
            List of strings specifying the variable names to drop

        """
        names = listify(names)

        for name in names:
            # Delete the attribute
            delattr(self, name)

            # Remove the attribute from the attribute list
            self.global_attrs.pop(self.global_attrs.index(name))
        return

    def to_dict(self):
        """Convert the header data to a dictionary.

        Returns
        -------
        header_data : dict
            Global meta data where the keys are the attribute names and values
            the metadata for that attribute.

        """

        header_data = {hattr: getattr(self, hattr)
                       for hattr in self.global_attrs}

        return header_data<|MERGE_RESOLUTION|>--- conflicted
+++ resolved
@@ -804,7 +804,6 @@
         names : str or list-like
             String or list of strings specifying the variable names to drop
 
-<<<<<<< HEAD
         Raises
         ------
         KeyError
@@ -833,12 +832,6 @@
                 self.header.drop(name)
             else:
                 raise KeyError("{:} not found in Meta".format(repr(name)))
-=======
-        """
-
-        self.data = self._data.drop(names, axis=0)
-
->>>>>>> edf2e40b
         return
 
     def keep(self, keep_names):
