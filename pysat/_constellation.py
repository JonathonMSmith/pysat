<<<<<<< HEAD
import collections
import numpy as np
from pysat.ssnl.avg import _calc_2d_median
=======
import importlib
>>>>>>> 3324b236

class Constellation(object):
    """Manage and analyze data from multiple pysat Instruments.

    FIXME document this.
    """
    def __init__(self, instruments=None, name=None):
        if instruments and name:
            raise ValueError('When creating a constellation, please specify '
                             'a list of instruments or a name, not both.')
        elif instruments and not hasattr(instruments, '__getitem__'):
            raise ValueError('Constellation: Instruments must be list-like.')
        elif not (name or instruments):
            raise ValueError('Constellation: Cannot create empty '
                             'constellation.')

        if instruments:
            self.instruments = instruments
        else:
            const = importlib.import_module('pysat.constellations.'+name)
            self.instruments = const.instruments

    def __getitem__(self, *args, **kwargs):
        return self.instruments.__getitem__(*args, **kwargs)

    def __str__(self):
        """
        Print names of instruments within constellation
        """
        output_str = '\npysat Constellation object:\n'

        for instr in self.instruments:
            output_str += instr.name + '\n'

        return output_str

    def set_bounds(self, start, stop)
        """
        Sets boundaries for all instruments in constellation
        """
        for instrument in self.instruments:
            instrument.bounds = (start, stop)

    def data_mod(self, function, *args, kind='add', at_pos='end', **kwargs):
        for instrument in self.instruments:
            instrument.custom.add(function, *args, kind, at_pos, **kwargs)

    def load(self, *args, **kwargs):
        for instrument in self.instruments:
            instrument.load(*args, **kwargs)

    def add(self, bounds1, label1, bounds2, label2, bin3, label3,
            data_label):
        """
        Combines signals from multiple instruments within
        given bounds.

        Parameters
        ----------
        bounds1 : (min, max)
            Bounds for selecting data on the axis of label1
            Data points with label1 in [min, max) will be considered.
        label1 : string
            Data label for bounds1 to act on.
        bounds2 : (min, max)
            Bounds for selecting data on the axis of label2
            Data points with label1 in [min, max) will be considered.
        label2 : string
            Data label for bounds2 to act on.
        bin3 : (min, max, #bins)
            Min and max bounds and number of bins for third axis.
        label3 : string
            Data label for third axis.
        data_label : array of strings
            Data label(s) for data product(s) to be averaged.

        Returns
        -------
        median : dictionary

        """
        # TODO document return more
        # TODO insert type checks

        if isinstance(data_label, str):
            data_label = [data_label,]
        elif not isinstance(data_label, collections.Sequence):
            raise ValueError("Please pass data_label as a string or "
                             "collection of strings.")

        # Modeled after pysat.ssnl.median2D

        # Make bin boundaries.
        # y: values at label3
        # z: *data_labels
        biny = np.linspace(bin3[0], bin3[1], bin3[2]+1)

        numy = len(biny)-1
        numz = len(data_label)

        # Ranges
        yarr, zarr = map(np.arange, (numy, numz))

        # Store data here.
        ans = [[[collections.deque()] for j in yarr] for k in zarr]

        # Filter data by bounds and bin it.
        # Idiom for loading all of the data in an instrument's bounds.
        for inst in self:
            for inst in inst:
                if len(inst.data) != 0:
                    # Select indicies for each piece of data we're interest in.
                    # Not all of this data is in bounds on label3 but we'll
                    #  sort this later.
                    min1, max1 = bounds1
                    min2, max2 = bounds2
                    data1 = inst.data[label1]
                    data2 = inst.data[label2]
                    in_bounds, = np.where((min1 <= data1) & (data1 < max1) &
                                          (min2 <= data2) & (data2 < max2))
                    # Grab the data in bounds on data1, data2.
                    data_considered = inst.data.iloc[in_bounds]

                    y_indexes = np.digitize(data_considered[label3], biny) -1

                    # Iterate over the bins along y
                    for yj in yarr:
                        # Indicies of data in this bin
                        yindex, = np.where(y_indexes == yj)

                        # If there's data in this bin
                        if len(yindex) > 0:

                            # For each data label, add the points.
                            for zk in zarr:
                                ans[zk][yj][0].extend(
                                    data_considered.ix[yindex, data_label[zk]].tolist())

        # Now for the averaging.
        # Let's, try .. packing the answers for the 2d function.
        numx = 1
        xarr = np.arange(numx)
        binx = None

        # TODO modify output
        out_2d = _calc_2d_median(ans, data_label, binx, biny, xarr, yarr, zarr, numx, numy, numz)

        # Transform output
        output = {}
        for i, label in enumerate(data_label):
            median = [r[0] for r in out_2d[label]['median']]
            count  = [r[0] for r in out_2d[label]['count']]
            dev     = [r[0] for r in out_2d[label]['avg_abs_dev']]
            output[label] = {'median':  median,
                             'count':   count,
                             'avg_abs_dev': dev,
                             'bin':     out_2d[label]['bin_y']}
        return output

    def difference(self, instrument1, instrumet2, data_labels):
        # TODO Implement signal difference.
        raise NotImplementedError()<|MERGE_RESOLUTION|>--- conflicted
+++ resolved
@@ -1,10 +1,7 @@
-<<<<<<< HEAD
 import collections
+import importlib
 import numpy as np
 from pysat.ssnl.avg import _calc_2d_median
-=======
-import importlib
->>>>>>> 3324b236
 
 class Constellation(object):
     """Manage and analyze data from multiple pysat Instruments.
