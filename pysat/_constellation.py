--- conflicted
+++ resolved
@@ -1,11 +1,4 @@
 import importlib
-<<<<<<< HEAD
-import numpy as np
-import pandas as pds
-
-from pysat.ssnl.avg import _calc_2d_median
-=======
->>>>>>> e62024ac
 
 
 class Constellation(object):
@@ -143,320 +136,4 @@
         """
 
         for instrument in self.instruments:
-<<<<<<< HEAD
-            instrument.load(*args, **kwargs)
-
-    def add(self, bounds1, label1, bounds2, label2, bin3, label3,
-            data_label):
-        """
-        Combines signals from multiple instruments within
-        given bounds.
-
-        Parameters
-        ----------
-        bounds1 : (min, max)
-            Bounds for selecting data on the axis of label1
-            Data points with label1 in [min, max) will be considered.
-        label1 : string
-            Data label for bounds1 to act on.
-        bounds2 : (min, max)
-            Bounds for selecting data on the axis of label2
-            Data points with label1 in [min, max) will be considered.
-        label2 : string
-            Data label for bounds2 to act on.
-        bin3 : (min, max, #bins)
-            Min and max bounds and number of bins for third axis.
-        label3 : string
-            Data label for third axis.
-        data_label : array of strings
-            Data label(s) for data product(s) to be averaged.
-
-        Returns
-        -------
-        median : dictionary
-            Dictionary indexed by data label, each value of which is a
-            dictionary with keys 'median', 'count', 'avg_abs_dev', and
-            'bin' (the values of the bin edges.)
-        """
-
-        # TODO Update for 2.7 compatability.
-        if isinstance(data_label, str):
-            data_label = [data_label, ]
-        elif not isinstance(data_label, collections.Sequence):
-            raise ValueError("Please pass data_label as a string or "
-                             "collection of strings.")
-
-        # Modeled after pysat.ssnl.median2D
-
-        # Make bin boundaries.
-        # y: values at label3
-        # z: *data_labels
-        biny = np.linspace(bin3[0], bin3[1], bin3[2]+1)
-
-        numy = len(biny)-1
-        numz = len(data_label)
-
-        # Ranges
-        yarr, zarr = map(np.arange, (numy, numz))
-
-        # Store data here.
-        ans = [[[collections.deque()] for j in yarr] for k in zarr]
-
-        # Filter data by bounds and bin it.
-        # Idiom for loading all of the data in an instrument's bounds.
-        for inst in self:
-            for inst in inst:
-                if len(inst.data) != 0:
-                    # Select indicies for each piece of data we're interest in.
-                    # Not all of this data is in bounds on label3 but we'll
-                    #  sort this later.
-                    min1, max1 = bounds1
-                    min2, max2 = bounds2
-                    data1 = inst.data[label1]
-                    data2 = inst.data[label2]
-                    in_bounds, = np.where((min1 <= data1) & (data1 < max1) &
-                                          (min2 <= data2) & (data2 < max2))
-                    # Grab the data in bounds on data1, data2.
-                    data_considered = inst.data.iloc[in_bounds]
-
-                    y_indexes = np.digitize(data_considered[label3], biny) - 1
-
-                    # Iterate over the bins along y
-                    for yj in yarr:
-                        # Indices of data in this bin
-                        yindex, = np.where(y_indexes == yj)
-
-                        # If there's data in this bin
-                        if len(yindex) > 0:
-                            ydx = data_considered.index[yindex.astype(int)]
-                            # For each data label, add the points.
-                            for zk in zarr:
-                                dlab = data_label[zk]
-                                ans[zk][yj][0].extend(
-                                    data_considered.loc[ydx, dlab].tolist())
-
-        # Now for the averaging.
-        # Let's, try .. packing the answers for the 2d function.
-        numx = 1
-        xarr = np.arange(numx)
-        binx = None
-
-        # TODO modify output
-        out_2d = _calc_2d_median(ans, data_label, binx, biny, xarr, yarr,
-                                 zarr, numx, numy, numz)
-
-        # Transform output
-        output = {}
-        for i, label in enumerate(data_label):
-            median = [r[0] for r in out_2d[label]['median']]
-            count = [r[0] for r in out_2d[label]['count']]
-            dev = [r[0] for r in out_2d[label]['avg_abs_dev']]
-            output[label] = {'median': median,
-                             'count': count,
-                             'avg_abs_dev': dev,
-                             'bin': out_2d[label]['bin_y']}
-        return output
-
-    def difference(self, instrument1, instrument2, bounds, data_labels,
-                   cost_function):
-        """
-        Calculates the difference in signals from multiple
-        instruments within the given bounds.
-
-        Parameters
-        ----------
-        instrument1 : Instrument
-            Information must already be loaded into the
-            instrument.
-
-        instrument2 : Instrument
-            Information must already be loaded into the
-            instrument.
-
-        bounds : list of tuples in the form (inst1_label, inst2_label,
-            min, max, max_difference)
-            inst1_label are inst2_label are labels for the data in
-            instrument1 and instrument2
-            min and max are bounds on the data considered
-            max_difference is the maximum difference between two points
-            for the difference to be calculated
-
-        data_labels : list of tuples of data labels
-            The first key is used to access data in s1
-            and the second data in s2.
-
-        cost_function : function
-            function that operates on two rows of the instrument data.
-            used to determine the distance between two points for finding
-            closest points
-
-        Returns
-        -------
-        data_df: pandas DataFrame
-            Each row has a point from instrument1, with the keys
-            preceded by '1_', and a point within bounds on that point
-            from instrument2 with the keys preceded by '2_', and the
-            difference between the instruments' data for all the labels
-            in data_labels
-
-        Created as part of a Spring 2018 UTDesign project.
-        """
-
-        """
-        Draft Pseudocode
-        ----------------
-        Check integrity of inputs.
-
-        Let STD_LABELS be the constant tuple:
-        ("time", "lat", "long", "alt")
-
-        Note: modify so that user can override labels for time,
-        lat, long, data for each satelite.
-
-        // We only care about the data currently loaded
-           into each object.
-
-        Let start be the later of the datetime of the
-         first piece of data loaded into s1, the first
-         piece of data loaded into s2, and the user
-         supplied start bound.
-
-        Let end be the later of the datetime of the first
-         piece of data loaded into s1, the first piece
-         of data loaded into s2, and the user supplied
-         end bound.
-
-        If start is after end, raise an error.
-
-        // Let data be the 2D array of deques holding each piece
-        //  of data, sorted into bins by lat/long/alt.
-
-        Let s1_data (resp s2_data) be data from s1.data, s2.data
-        filtered by user-provided lat/long/alt bounds, time bounds
-        calculated.
-
-        Let data be a dictionary of lists with the keys
-        [ dl1 for dl1, dl2 in data_labels ] +
-        STD_LABELS +
-        [ lb+"2" for lb in STD_LABELS ]
-
-        For each piece of data s1_point in s1_data:
-
-            # Hopefully np.where is very good, because this
-            #  runs O(n) times.
-            # We could try reusing selections, maybe, if needed.
-            #  This would probably involve binning.
-            Let s2_near be the data from s2.data within certain
-             bounds on lat/long/alt/time using 8 statements to
-             numpy.where. We can probably get those defaults from
-             the user or handy constants / config?
-
-            # We could try a different algorithm for closest pairs
-            # of points.
-
-            Let distance be the numpy array representing the
-             distance between s1_point and each point in s2_near.
-
-            # S: Difference for others: change this line.
-            For each of those, calculate the spatial difference
-             from the s1 using lat/long/alt. If s2_near is
-             empty; break loop.
-
-            Let s2_nearest be the point in s2_near corresponding
-             to the lowest distance.
-
-            Append to data: a point, indexed by the time from
-             s1_point, containing the following data:
-
-            # note
-            Let n be the length of data["time"].
-            For each key in data:
-                Assert len(data[key]) == n
-            End for.
-
-            # Create data row to pass to pandas.
-            Let row be an empty dict.
-            For dl1, dl2 in data_labels:
-                Append s1_point[dl1] - s2_nearest[dl2] to data[dl1].
-
-            For key in STD_LABELS:
-                Append s1_point[translate[key]] to data[key]
-                key = key+"2"
-                Append s2_nearest[translate[key]] to data[key]
-
-        Let data_df be a pandas dataframe created from the data
-        in data.
-
-        return { 'data': data_df, 'start':start, 'end':end }
-        """
-
-        labels = [dl1 for dl1, dl2 in data_labels] + \
-            ['1_' + b[0] for b in bounds] + ['2_' + b[1] for b in bounds] + \
-            ['dist']
-        data = {label: [] for label in labels}
-
-        # Apply bounds
-        inst1 = instrument1.data
-        inst2 = instrument2.data
-        for b in bounds:
-            label1 = b[0]
-            label2 = b[1]
-            low = b[2]
-            high = b[3]
-
-            data1 = inst1[label1]
-            ind1 = np.where((data1 >= low) & (data1 < high))
-            inst1 = inst1.iloc[ind1]
-
-            data2 = inst2[label2]
-            ind2 = np.where((data2 >= low) & (data2 < high))
-            inst2 = inst2.iloc[ind2]
-
-        for i, s1_point in inst1.iterrows():
-            # Gets points in instrument2 within the given bounds
-            s2_near = instrument2.data
-            for b in bounds:
-                label1 = b[0]
-                label2 = b[1]
-                s1_val = s1_point[label1]
-                max_dist = b[4]
-                minbound = s1_val - max_dist
-                maxbound = s1_val + max_dist
-
-                data2 = s2_near[label2]
-                indices = np.where((data2 >= minbound) & (data2 < maxbound))
-                s2_near = s2_near.iloc[indices]
-
-            # Finds nearest point to s1_point in s2_near
-            s2_nearest = None
-            min_dist = float('NaN')
-            for j, s2_point in s2_near.iterrows():
-                dist = cost_function(s1_point, s2_point)
-                if dist < min_dist or min_dist != min_dist:
-                    min_dist = dist
-                    s2_nearest = s2_point
-
-            data['dist'].append(min_dist)
-
-            # Append difference to data dict
-            for dl1, dl2 in data_labels:
-                if s2_nearest is not None:
-                    data[dl1].append(s1_point[dl1] - s2_nearest[dl2])
-                else:
-                    data[dl1].append(float('NaN'))
-
-            # Append the rest of the row
-            for b in bounds:
-                label1 = b[0]
-                label2 = b[1]
-                data['1_' + label1].append(s1_point[label1])
-                if s2_nearest is not None:
-                    data['2_' + label2].append(s2_nearest[label2])
-                else:
-                    data['2_' + label2].append(float('NaN'))
-
-        data_df = pds.DataFrame(data=data)
-        return data_df
-=======
-            instrument.load(*args, **kwargs)
->>>>>>> e62024ac
+            instrument.load(*args, **kwargs)