.. _tutorial_custom:

Custom Functions
----------------

Science analysis is built upon custom data processing. To simplify this task,
and enable instrument independent analysis, custom functions may be attached to
the :py:class:`Instrument` or :py:class:`Constellation` object. Each function is
run automatically when new data is loaded before it is made available in
:py:attr:`Instrument.data`.

This feature enables a user to hand a :py:class:`Constellation` or
:py:class:`Instrument` object to an independent routine and ensure any desired
customizations required are performed without any additional user intervention.
This feature enables for the transparent modification of a data set in between
its state at rest on disk and when the data becomes available for use in
:py:attr:`Instrument.data`.

.. warning:: Custom arguments and keywords are supported for these functions.
   However, these arguments and keywords are only evaluated initially when the
   function is attached to an Instrument object. Thus the objects passed in must
   be static or capable of updating themselves from within the custom function
   itself.


Example Function
^^^^^^^^^^^^^^^^

If a custom function is attached to an :py:class:`Instrument` or
:py:class:`Constellation` object, the pysat object is passed to function in
place when the data is loaded. There is no :py:class:`Instrument` or
<<<<<<< HEAD
:py:class:`Constellation` copy made in memory. The function is expected to
modify the supplied pysat object directly and the funtions are not allowed to
return any information.  The example below is appropriate to be applied to an
=======
:py:class:`Constellation` copy made in memory. The function is expected to modify
the supplied pysat object directly and the functions are not allowed to return
any information.  The example below is appropriate to be applied to an
>>>>>>> 5c5dbd36
:py:class:`Instrument` or a :py:class:`Constellation` at the
:py:class:`Instrument` level.

.. code:: python

   def modify_value(inst, param_name, factor=1.):
       """Modify param_name in inst by multiplying by factor

       Parameters
       ----------
       inst : pysat.Instrument
           Object to be modified
       param_name : str
           Label for variable to be multiplied by factor
       factor : int or float
           Value to apply to param_name via multiplication (default=1.)

       """
       # Save the old data
       inst['old_{:s}'.format(param_name)] = inst[param_name]

       # Modify the data by multiplying it by a specified value
       inst[param_name] = inst[param_name] * factor

       # Changes to the instrument object are retained
       inst.modify_value_was_here = True

       return


Custom functions can also be applied at the :py:class:`Constellation` level,
which allows data from multiple :py:class:`Instrument` objects to be used by
a single function.  :py:class:`Constellation` level custom functions are applied
after :py:class:`Instrument` level functions.  Note that the Instrument loading
order for this function is important.  An alternate method would be to identify
the desired :py:attr:`instruments` using the :py:attr:`platform`,
:py:attr:`name`, :py:attr:`tag`, and :py:attr:`inst_id` values.


.. code:: python

   def modify_const(const, inst1_param_name, inst2_param_name, dest_ind=0):
       """Modify param_name in inst by multiplying by factor

       Parameters
       ----------
       const : pysat.Constellation
           Object to be modified
       inst1_param_name : str
           Label for variable from the first Constellation Instrument
       inst2_param_name : str
           Label for variable from the seccond Constellation Instrument
       dest_ind : int
           Zero-based index identifying the destination Instrument for the
           modified data variable

       """
       # Ensure there are enough Instruments in the constellation
       min_inst = 2 if dest_ind < 2 else dest_ind + 1
       if len(const.instruments) < min_inst:
           raise ValueError('unexpected number of Instruments in Constellation')

       # Modify the data by adding new a new data variable to the destination
       # Instrument, calculatd with data from the first and second Instruments
       new_data = const.instruments[0][inst1_param_name] * \
           const.instruments[1][inst2_param_name]
       new_var = " x ".join([inst1_param_name, inst2_param_name])
       const.instruments[dest_ind][new_var] = new_data

       return



Attaching Custom Function to an Instrument
^^^^^^^^^^^^^^^^^^^^^^^^^^^^^^^^^^^^^^^^^^

Custom functions must be attached to an :py:class:`Instrument` object for pysat
to automatically apply the function upon every load.

.. code:: python

   # Load data
   ivm.load(2009, 1)

   # Establish current values for 'mlt'
   print(ivm['mlt'])
   stored_data = ivm['mlt'].copy()

   # Attach a custom function and demonstrate execution
   ivm.custom_attach(modify_value, args=['mlt'], kwargs={'factor': 2.})

   # `modify_value` is executed as part of the `ivm.load` call.
   ivm.load(2009, 1)

   # Verify result is present
   print(ivm['mlt'], stored_result)

   # Check for attribute added to ivm
   print(ivm.modify_value_was_here)

   # `modify_vaule` is executed by `ivm.load` call.
   ivm.load(2009, 1)

   # Verify results are present
   print(ivm[['old_mlt', 'mlt']], stored_result)

   # Can also set functions via its string name. This example includes
   # both required and optional arguments, and requires output from
   # the prior custom function
   ivm.custom_attach('modify_value', args=['old_mlt'], kwargs={'factor': 3.0})

   # All three functions are executed with each load call in the order they
   # were attached.
   ivm.load(2009, 1)

   # Verify results are present
   print(ivm[['old_mlt', 'old_old_mlt', 'mlt']], stored_result)


The output of from these and other custom functions will always be available
from the :py:class:`Instrument` object, regardless of what level the science
analysis is performed.

We can repeat the earlier DMSP example, this time using nano-kernel
functionality.

.. code:: python

    import matplotlib.pyplot as plt
    import numpy as np
    import pandas

    # Create custom function
    def filter_dmsp(inst, limit=None):
        # Isolate data to locations near geomagnetic equator
        idx, = np.where((dmsp['mlat'] < 5) & (dmsp['mlat'] > -5))

        # Downselect data
        dmsp.data = dmsp[idx]
	return

    # Get a list of dates between start and stop
    start = dt.datetime(2001, 1, 1)
    stop = dt.datetime(2001, 1, 10)
    date_array = pysat.utils.time.create_date_range(start, stop)

    # Create empty series to hold result
    mean_ti = pandas.Series()

    # Instantiate the pysat.Instrument
    dmsp = pysat.Instrument(platform='dmsp', name='ivm', tag='utd',
                            inst_id='f12')

    # Attach the custom function defined above
    dmsp.custom_attach(filter_dmsp)

    # Attach the first custom function, and declare it should run first
    dmsp.custom_attach('modify_value', at_pos=0, args=['ti'],
                        kwargs={'factor': 2.0})

    # Iterate over season, calculate the mean Ion Temperature
    for date in date_array:
       # Load data into dmsp.data
       dmsp.load(date=date)

       # Compute mean ion temperature using pandas functions and store
       if not dmsp.empty:
           mean_ti[dmsp.date] = dmsp['old_ti'].mean(skipna=True)

    # Plot the result using pandas functionality
    mean_ti.plot(title='Mean Ion Temperature near Magnetic Equator')

    # Because the custom function didn't add metadata, use the old data name
    plt.ylabel(dmsp.meta['ti', dmsp.desc_label] + ' (' +
               dmsp.meta['ti', dmsp.units_label] + ')')

Note the same result is obtained. The DMSP :py:class:`Instrument` object and
analysis are performed at the same level, so there is no strict gain by using
the pysat nano-kernel in this simple demonstration. However, we can use the
nano-kernel to translate this daily mean into an versatile
instrument-independent function.


Attaching Custom Function to an Instrument at Instantiation
^^^^^^^^^^^^^^^^^^^^^^^^^^^^^^^^^^^^^^^^^^^^^^^^^^^^^^^^^^^

Custom functions may also be attached to an :py:class:`Instrument` object
directly at instantiation via the :py:data:`custom` keyword.

.. code:: python

   # Create dictionary for each custom function and associated inputs
   custom_func_1 = {'function': modify_value, 'args': ['mlt'],
                    'kwargs': {'factor': 2.})}
   custom_func_2 = {'function': modify_value, 'args': ['old_mlt'],
                    'kwargs'={'factor': 3.0}}

   # Combine all dicts into a list in order of application and execution.
   # However, if you specify the 'at_pos' kwarg, it will take precedence.
   custom = [custom_func_1, custom_func_2]

   # Instantiate pysat.Instrument
   inst = pysat.Instrument(platform, name, inst_id=inst_id, tag=tag,
                           custom=custom)


Attaching Custom Function to a Constellation
^^^^^^^^^^^^^^^^^^^^^^^^^^^^^^^^^^^^^^^^^^^^

Attaching custom functions to :py:class:`Constellation` objects is done in the
same way as for :py:class:`Instrument` objects. The only difference is the
additional keyword argument :py:var:`apply_inst`, which defaults to
:py:value:`True` and applies the custom function to all of the
:py:class:`Constellation` :py:class:`Instrument` objects. This example assumes
that the :py:mod:`pysatSpaceWeather` ACE Instruments have been registered.

.. code:: python


   import datetime as dt

   # Apply a Constellation-level custom function at initialization
   const = pysat.Constellation(platforms=['ace'], tags=['historic'],
                               custom=[{'function': modify_const,
                                        'apply_inst': False,
                                        'args': ['eflux_38-53', 'bx_gsm'],
                                        'kwargs': {'dest_ind': 2}}])

   # Get and load data
   stime = dt.datetime(2022, 1, 1)
   const.download(start=stime)
   const.load(date=stime)

   # Check that the expected new variable is present
   # Expected output:
   # Index(['jd', 'sec', 'status_10', 'int_pflux_10MeV', 'status_30',
   #       'int_pflux_30MeV', 'eflux_38-53 x bx_gsm'], dtype='object')
   print(const.instruments[2].variables)


   <|MERGE_RESOLUTION|>--- conflicted
+++ resolved
@@ -29,15 +29,9 @@
 If a custom function is attached to an :py:class:`Instrument` or
 :py:class:`Constellation` object, the pysat object is passed to function in
 place when the data is loaded. There is no :py:class:`Instrument` or
-<<<<<<< HEAD
 :py:class:`Constellation` copy made in memory. The function is expected to
-modify the supplied pysat object directly and the funtions are not allowed to
+modify the supplied pysat object directly and the functions are not allowed to
 return any information.  The example below is appropriate to be applied to an
-=======
-:py:class:`Constellation` copy made in memory. The function is expected to modify
-the supplied pysat object directly and the functions are not allowed to return
-any information.  The example below is appropriate to be applied to an
->>>>>>> 5c5dbd36
 :py:class:`Instrument` or a :py:class:`Constellation` at the
 :py:class:`Instrument` level.
 
